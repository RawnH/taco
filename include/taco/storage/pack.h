--- conflicted
+++ resolved
@@ -21,125 +21,12 @@
   namespace storage {
     class Storage;
 
-<<<<<<< HEAD
-size_t findMaxFixedValue(const vector<int>& dimensions,
-                         const vector<vector<int>>& coords,
-                         size_t order,
-                         const size_t fixedLevel,
-                         const size_t i, const size_t numCoords);
-
-/// Pack tensor coordinates into an index structure and value array.  The
-/// indices consist of one index per tensor mode, and each index contains
-/// [0,2] index arrays.
-template<typename T>
-void packTensor(const vector<int>& dimensions,
-                       const vector<vector<int>>& coords,
-                       const T* vals,
-                       size_t begin, size_t end,
-                       const vector<ModeType>& modeTypes, size_t i,
-                       std::vector<std::vector<std::vector<int>>>* indices,
-                       vector<T>* values) {
-  auto& modeType    = modeTypes[i];
-  auto& levelCoords = coords[i];
-  auto& index       = (*indices)[i];
-
-  if (modeType == Dense) {
-      // Iterate over each index value and recursively pack it's segment
-    size_t cbegin = begin;
-    for (int j=0; j < (int)dimensions[i]; ++j) {
-        // Scan to find segment range of children
-      size_t cend = cbegin;
-      while (cend < end && levelCoords[cend] == j) {
-        cend++;
-      }
-      PACK_NEXT_LEVEL(cend);
-      cbegin = cend;
-    }
-  } else if (modeType == Sparse) {
-    auto indexValues = getUniqueEntries(levelCoords.begin()+begin,
-                                        levelCoords.begin()+end);
-    
-      // Store segment end: the size of the stored segment is the number of
-      // unique values in the coordinate list
-    index[0].push_back((int)(index[1].size() + indexValues.size()));
-    
-      // Store unique index values for this segment
-    index[1].insert(index[1].end(), indexValues.begin(), indexValues.end());
-    
-      // Iterate over each index value and recursively pack it's segment
-    size_t cbegin = begin;
-    for (size_t j : indexValues) {
-        // Scan to find segment range of children
-      size_t cend = cbegin;
-      while (cend < end && levelCoords[cend] == (int)j) {
-        cend++;
-      }
-      PACK_NEXT_LEVEL(cend);
-      cbegin = cend;
-    }
-  }
-}
-
-/// Pack tensor coordinates into a format. The coordinates must be stored as a
-/// structure of arrays, that is one vector per axis coordinate and one vector
-/// for the values. The coordinates must be sorted lexicographically.
-template <typename T>
-Storage pack(const std::vector<int>&              dimensions,
-             const Format&                        format,
-             const std::vector<std::vector<int>>& coordinates,
-             const std::vector<T>            values) {
-  taco_iassert(dimensions.size() == format.getOrder());
-  
-  Storage storage(format);
-  
-  size_t order = dimensions.size();
-  size_t numCoordinates = values.size();
-  
-    // Create vectors to store pointers to indices/index sizes
-  vector<vector<vector<int>>> indices;
-  indices.reserve(order);
-  
-  for (size_t i=0; i < order; ++i) {
-    if (format.getModeTypes()[i] == Dense) {
-      indices.push_back({});
-    } else if (format.getModeTypes()[i] == Sparse) {
-        // Sparse indices have two arrays: a segment array and an index array
-      indices.push_back({{}, {}});
-      
-        // Add start of first segment
-      indices[i][0].push_back(0);
-    }
-  }
-  
-  vector<T> vals;
-  packTensor(dimensions, coordinates, (const T*)values.data(), 0,
-             numCoordinates, format.getModeTypes(), 0, &indices, &vals);
-  
-    // Create a tensor index
-  vector<ModeIndex> modeIndices;
-  for (size_t i = 0; i < order; i++) {
-    ModeType modeType = format.getModeTypes()[i];
-    if (modeType == Dense) {
-      Array size = makeArray({dimensions[i]});
-      modeIndices.push_back(ModeIndex({size}));
-    } else if (modeType == Sparse) {
-      Array pos = makeArray(indices[i][0]);
-      Array idx = makeArray(indices[i][1]);
-      modeIndices.push_back(ModeIndex({pos, idx}));
-    }
-  }
-  storage.setIndex(Index(format, modeIndices));
-  storage.setValues(makeArray(vals));
-  return storage;
-}
-=======
 Storage pack(const std::vector<int>&              dimensions,
              const Format&                        format,
              const std::vector<TypedIndexVector>& coordinates,
              const void *            values,
              const size_t numCoordinates,
              DataType datatype);
->>>>>>> 1e8a248b
 
 /// Generate code to pack tensor coordinates into a specific format. In the
 /// generated code the coordinates must be stored as a structure of arrays,
