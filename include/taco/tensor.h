--- conflicted
+++ resolved
@@ -341,14 +341,7 @@
     return newTensor;
   }
 
-<<<<<<< HEAD
-  TensorStorage::const_iterator<size_t,CType> begin() const {
-    return getStorage().template iterator<size_t,CType>().begin();
-  }
-
-  TensorStorage::const_iterator<size_t,CType> end() const {
-    return getStorage().template iterator<size_t,CType>().end();
-=======
+
   template<typename T>
   class const_iterator {
   public:
@@ -496,7 +489,6 @@
 
   const_iterator<int> end() const {
     return const_iterator<int>(this, true);
->>>>>>> de6fcfb4
   }
 
   template<typename T>
