#include <iostream>
#include <fstream>
#include <dlfcn.h>
#include <algorithm>
#include <unordered_set>

#include "ir/ir_visitor.h"
#include "codegen_c.h"
#include "taco/error.h"
#include "taco/util/strings.h"
#include "taco/util/collections.h"

using namespace std;

namespace taco {
namespace ir {

// Some helper functions
namespace {

// Include stdio.h for printf
// stdlib.h for malloc/realloc
// math.h for sqrt
// MIN preprocessor macro
// This *must* be kept in sync with taco_tensor_t.h
const string cHeaders = "#ifndef TACO_C_HEADERS\n"
                 "#define TACO_C_HEADERS\n"
                 "#include <stdio.h>\n"
                 "#include <stdlib.h>\n"
                 "#include <stdint.h>\n"
                 "#include <math.h>\n"
                 "#define TACO_MIN(_a,_b) ((_a) < (_b) ? (_a) : (_b))\n"
                 "#ifndef TACO_TENSOR_T_DEFINED\n"
                 "#define TACO_TENSOR_T_DEFINED\n"
                 "typedef enum { taco_dim_dense, taco_dim_sparse } taco_dim_t;\n"
                 "typedef struct {\n"
                 "  int32_t     order;      // tensor order (number of dimensions)\n"
                 "  int32_t*    dims;       // tensor dimensions\n"
                 "  taco_dim_t* dim_types;  // dimension storage types\n"
                 "  int32_t     csize;      // component size\n"
                 "  int32_t*    dim_order;  // dimension storage order\n"
                 "  uint8_t***  indices;    // tensor index data (per dimension)\n"
                 "  uint8_t*    vals;       // tensor values\n"
                 "} taco_tensor_t;\n"
                 "#endif\n"
                 "#endif\n";

// find variables for generating declarations
// also only generates a single var for each GetProperty
class FindVars : public IRVisitor {
public:
  map<Expr, string, ExprCompare> varMap;
  
  // the variables for which we need to add declarations
  map<Expr, string, ExprCompare> varDecls;
  
  // this maps from tensor, property, dim, index to the unique var
  map<tuple<Expr, TensorProperty, int, int>, string> canonicalPropertyVar;
  
  // this is for convenience, recording just the properties unpacked
  // from the output tensor so we can re-save them at the end
  map<tuple<Expr, TensorProperty, int, int>, string> outputProperties;
  
  // TODO: should replace this with an unordered set
  vector<Expr> outputTensors;
  
  // copy inputs and outputs into the map
  FindVars(vector<Expr> inputs, vector<Expr> outputs)  {
    for (auto v: inputs) {
      auto var = v.as<Var>();
      taco_iassert(var) << "Inputs must be vars in codegen";
      taco_iassert(varMap.count(var) == 0) <<
          "Duplicate input found in codegen";
      varMap[var] = var->name;
    }
    for (auto v: outputs) {
      auto var = v.as<Var>();
      taco_iassert(var) << "Outputs must be vars in codegen";
      taco_iassert(varMap.count(var) == 0) <<
          "Duplicate output found in codegen";

      outputTensors.push_back(v);
      varMap[var] = var->name;
    }
    inVarAssignLHSWithDecl = false;
  }

protected:
  bool inVarAssignLHSWithDecl;
  using IRVisitor::visit;

  virtual void visit(const For *op) {
    // Don't need to find/initialize loop bounds
    inVarAssignLHSWithDecl = true;
    op->var.accept(this);
    op->start.accept(this);
    op->end.accept(this);
    op->increment.accept(this);
    inVarAssignLHSWithDecl = false;

    op->contents.accept(this);
  }

  virtual void visit(const Var *op) {
    if (varMap.count(op) == 0) {
      varMap[op] = CodeGen_C::genUniqueName(op->name);
      if (!inVarAssignLHSWithDecl) {
        varDecls[op] = varMap[op];
      }
    }
  }
  
  virtual void visit(const VarAssign *op) {
    if (op->is_decl)
      inVarAssignLHSWithDecl = true;
    
    op->lhs.accept(this);
    
    if (op->is_decl)
      inVarAssignLHSWithDecl = false;
    
    op->rhs.accept(this);
  }
  
  virtual void visit(const GetProperty *op) {
    if (varMap.count(op) == 0) {
<<<<<<< HEAD
      tuple<Expr, TensorProperty, int, int> key({op->tensor,op->property,(size_t)op->dimension,(size_t)op->index});
=======
      auto key =
          tuple<Expr,TensorProperty,int,int>(op->tensor,op->property,
                                             (size_t)op->dimension,
                                             (size_t)op->index);
>>>>>>> 49cf56c1
      if (canonicalPropertyVar.count(key) > 0) {
        varMap[op] = canonicalPropertyVar[key];
      } else {
        auto unique_name = CodeGen_C::genUniqueName(op->name);
        canonicalPropertyVar[key] = unique_name;
        varMap[op] = unique_name;
        varDecls[op] = unique_name;
        if (util::contains(outputTensors, op->tensor)) {
          outputProperties[key] = unique_name;
        }
      }
    }
  }
};


// helper to translate from taco type to C type
string toCType(Type type, bool is_ptr) {
  string ret;

  switch (type.kind) {
    case Type::Int:
      ret = "int"; //TODO: should use a specific width here
      break;
    case Type::UInt:
      break;
    case Type::Float:
      if (type.bits == 32) {
        ret = "float";
      }
      else if (type.bits == 64) {
        ret = "double";
      }
      break;
  }
  if (ret == "") {
    taco_iassert(false) << "Unknown type in codegen";
  }

  if (is_ptr) {
    ret += "*";
  }
  
  return ret;
}

string unpackTensorProperty(string varname, const GetProperty* op,
                            bool is_output_prop) {
  stringstream ret;
  ret << "  ";
  
  auto tensor = op->tensor.as<Var>();
  if (op->property == TensorProperty::Values) {
    // for the values, it's in the last slot
    ret << toCType(tensor->type, true);
    ret << " restrict " << varname << " = (double*)(";
    ret << tensor->name << "->vals);\n";
    return ret.str();
  }
  
  taco_iassert((size_t)op->dimension < tensor->format.getOrder()) <<
      "Trying to access a nonexistent dimension";
  
  string tp;
  
  // for a Dense level, nnz is an int
  // for a Fixed level, ptr is an int
  // all others are int*
  if ((tensor->format.getDimensionTypes()[op->dimension] == DimensionType::Dense &&
       op->property == TensorProperty::Dimensions) ||
      (tensor->format.getDimensionTypes()[op->dimension] == DimensionType::Fixed &&
       op->property == TensorProperty::Dimensions)) {
    tp = "int";
    ret << tp << " " << varname << " = *("
        << tensor->name << "->indices[" << op->dimension << "][0]);\n";
  } else {
    tp = "int*";
    auto nm = op->index;
    ret << tp << " restrict " << varname << " = ";
    ret << "(int*)(" << tensor->name << "->indices[" << op->dimension;
    ret << "][" << nm << "]);\n";
  }
  
  return ret.str();
}

string packTensorProperty(string varname, Expr tnsr, TensorProperty property,
                          int dim, int index) {
  stringstream ret;
  ret << "  ";
  
  auto tensor = tnsr.as<Var>();
  if (property == TensorProperty::Values) {
    ret << tensor->name << "->vals";
    ret << " = (uint8_t*)" << varname << ";\n";
    return ret.str();
  }
  
  taco_iassert(dim < (int)tensor->format.getOrder()) <<
      "Trying to access a nonexistent dimension";
  
  string tp;
  
  // for a Dense level, nnz is an int
  // for a Fixed level, ptr is an int
  // all others are int*
  if ((tensor->format.getDimensionTypes()[dim] == DimensionType::Dense &&
       property == TensorProperty::Dimensions) ||
      (tensor->format.getDimensionTypes()[dim] == DimensionType::Fixed &&
       property == TensorProperty::Dimensions)) {
    return "";
  } else {
    tp = "int*";
    auto nm = index;
    ret << tensor->name << "->indices" <<
      "[" << dim << "][" << nm << "] = (uint8_t*)(" << varname
      << ");\n";
  }
  
  return ret.str();
}

  
// helper to print declarations
string printDecls(map<Expr, string, ExprCompare> varMap,
                   map<tuple<Expr, TensorProperty, int, int>, string> uniqueProps,
                   vector<Expr> inputs, vector<Expr> outputs) {
  stringstream ret;
  unordered_set<string> propsAlreadyGenerated;
  
  for (auto varpair: varMap) {
    // make sure it's not an input or output
    if (find(inputs.begin(), inputs.end(), varpair.first) == inputs.end() &&
        find(outputs.begin(), outputs.end(), varpair.first) == outputs.end()) {
      auto var = varpair.first.as<Var>();
      if (var) {
        ret << "  " << toCType(var->type, var->is_ptr);
        ret << " " << varpair.second << ";\n";
      } else {
        auto prop = varpair.first.as<GetProperty>();
        taco_iassert(prop);
        if (!propsAlreadyGenerated.count(varpair.second)) {
          // there is an extra deref for output properties, since
          // they are passed by reference
          bool isOutputProp = (find(outputs.begin(), outputs.end(),
                                    prop->tensor) != outputs.end());
          ret << unpackTensorProperty(varpair.second, prop, isOutputProp);
          propsAlreadyGenerated.insert(varpair.second);
        }
      }
    }
  }

  return ret.str();
}



// helper to unpack inputs and outputs
// inputs are unpacked to a pointer
// outputs are unpacked to a pointer
// TODO: this will change for tensors
string printUnpack(vector<Expr> inputs, vector<Expr> outputs) {
  
  // when using the non-internal interface, we don't need to unpack
  // anything, because the tensors are named parameters
  return "";
}

string printPack(map<tuple<Expr, TensorProperty, int, int>,
                 string> outputProperties) {
  stringstream ret;
  for (auto prop: outputProperties) {
    ret << packTensorProperty(prop.second, get<0>(prop.first),
      get<1>(prop.first), get<2>(prop.first), get<3>(prop.first));
  }
  return ret.str();
}

// seed the unique names with all C99 keywords
// from: http://en.cppreference.com/w/c/keyword
map<string, int> uniqueNameCounters;

void resetUniqueNameCounters() {
  uniqueNameCounters =
    {{"auto", 0},
     {"break", 0},
     {"case", 0},
     {"char", 0},
     {"const", 0},
     {"continue", 0},
     {"default", 0},
     {"do", 0},
     {"double", 0},
     {"else", 0},
     {"enum", 0},
     {"extern", 0},
     {"float", 0},
     {"for", 0},
     {"goto", 0},
     {"if", 0},
     {"inline", 0},
     {"int", 0},
     {"long", 0},
     {"register", 0},
     {"restrict", 0},
     {"return", 0},
     {"short", 0},
     {"signed", 0},
     {"sizeof", 0},
     {"static", 0},
     {"struct", 0},
     {"switch", 0},
     {"typedef", 0},
     {"union", 0},
     {"unsigned", 0},
     {"void", 0},
     {"volatile", 0},
     {"while", 0},
     {"bool", 0},
     {"complex", 0},
     {"imaginary", 0}};
}

string printFuncName(const Function *func) {
  stringstream ret;
  
  ret << "int " << func->name << "(";

  string delimiter = "";
  for (size_t i=0; i<func->outputs.size(); i++) {
    auto var = func->outputs[i].as<Var>();
    taco_iassert(var) << "Unable to convert output " << func->outputs[i]
      << " to Var";
    if (var->is_tensor) {
      ret << delimiter << "taco_tensor_t *" << var->name;
    } else {
      auto tp = toCType(var->type, var->is_ptr);
      ret << delimiter << tp << " " << var->name;
    }
    delimiter = ", ";
  }
  for (size_t i=0; i<func->inputs.size(); i++) {
    auto var = func->inputs[i].as<Var>();
    taco_iassert(var) << "Unable to convert output " << func->inputs[i]
      << " to Var";
    if (var->is_tensor) {
      ret << delimiter << "taco_tensor_t *" << var->name;
    } else {
      auto tp = toCType(var->type, var->is_ptr);
      ret << delimiter << tp << " " << var->name;
    }
    delimiter = ", ";
  }
  
  ret << ")";
  return ret.str();
}
  

} // anonymous namespace


string CodeGen_C::genUniqueName(string name) {
  stringstream os;
  os << name;
  if (uniqueNameCounters.count(name) > 0) {
    os << uniqueNameCounters[name]++;
  } else {
    uniqueNameCounters[name] = 0;
  }
  return os.str();
}

CodeGen_C::CodeGen_C(std::ostream &dest, OutputKind outputKind)
    : IRPrinter(dest, false, true), out(dest), outputKind(outputKind) {}

CodeGen_C::~CodeGen_C() {}

void CodeGen_C::compile(Stmt stmt, bool isFirst) {
  if (isFirst) {
    // output the headers
    out << cHeaders;
  }
  out << endl;
  // generate code for the Stmt
  stmt.accept(this);
}

static bool hasStore(Stmt stmt) {
  struct StoreFinder : public IRVisitor {
    using IRVisitor::visit;
    bool hasStore = false;
    void visit(const Store*) {
      hasStore = true;
    }
  };
  StoreFinder storeFinder;
  stmt.accept(&storeFinder);
  return storeFinder.hasStore;
}

void CodeGen_C::visit(const Function* func) {
  // if generating a header, protect the function declaration with a guard
  if (outputKind == C99Header) {
    out << "#ifndef TACO_GENERATED_" << func->name << "\n";
    out << "#define TACO_GENERATED_" << func->name << "\n";
  }

  // output function declaration
  doIndent();
  out << printFuncName(func);
  
  // if we're just generating a header, this is all we need to do
  if (outputKind == C99Header) {
    out << ";\n";
    out << "#endif\n";
    return;
  }

  out << " {\n";

  // input/output unpack
  out << printUnpack(func->inputs, func->outputs);

  indent++;

  // Don't print bodies that don't do anything (e.g. assemble functions when
  // the result is dense.
  if (hasStore(func->body)) {
    // find all the vars that are not inputs or outputs and declare them
    resetUniqueNameCounters();
    FindVars varFinder(func->inputs, func->outputs);
    func->body.accept(&varFinder);
    varMap = varFinder.varMap;

    // Print variable declarations
    out << printDecls(varFinder.varDecls, varFinder.canonicalPropertyVar,
                      func->inputs, func->outputs);

    // output body
    out << endl;
    print(func->body);
    out << endl;

    out << "\n";
    // output repack
    out << printPack(varFinder.outputProperties);
  }

  doIndent();
  out << "return 0;\n";
  indent--;

  doIndent();
  out << "}\n";
}

// For Vars, we replace their names with the generated name,
// since we match by reference (not name)
void CodeGen_C::visit(const Var* op) {
  taco_iassert(varMap.count(op) > 0) <<
      "Var " << op->name << " not found in varMap";
  out << varMap[op];
}

static string genVectorizePragma(int width) {
  stringstream ret;
  ret << "#pragma clang loop interleave(enable) ";
  if (!width)
    ret << "vectorize(enable)";
  else
    ret << "vectorize_width(" << width << ")";
  
  return ret.str();
}

static string getParallelizePragma() {
  stringstream ret;
  ret << "#pragma omp parallel for";
  return ret.str();
}

// The next two need to output the correct pragmas depending
// on the loop kind (Serial, Parallel, Vectorized)
//
// Docs for vectorization pragmas:
// http://clang.llvm.org/docs/LanguageExtensions.html#extensions-for-loop-hint-optimizations
void CodeGen_C::visit(const For* op) {
  if (op->kind == LoopKind::Vectorized) {
    doIndent();
    out << genVectorizePragma(op->vec_width);
    out << "\n";
  }

  if (op->kind == LoopKind::Parallel) {
    doIndent();
    out << getParallelizePragma();
    out << "\n";
  }
  
  IRPrinter::visit(op);
}

void CodeGen_C::visit(const While* op) {
  // it's not clear from documentation that clang will vectorize
  // while loops
  // however, we'll output the pragmas anyway
  if (op->kind == LoopKind::Vectorized) {
    doIndent();
    out << genVectorizePragma(op->vec_width);
    out << "\n";
  }
  
  IRPrinter::visit(op);
}

void CodeGen_C::visit(const GetProperty* op) {
  taco_iassert(varMap.count(op) > 0) << "Property of "
      << op->tensor << " not found in varMap";

  out << varMap[op];
}

void CodeGen_C::visit(const Min* op) {
  if (op->operands.size() == 1) {
    op->operands[0].accept(this);
    return;
  }
  for (size_t i=0; i<op->operands.size()-1; i++) {
    stream << "TACO_MIN(";
    op->operands[i].accept(this);
    stream << ",";
  }
  op->operands.back().accept(this);
  for (size_t i=0; i<op->operands.size()-1; i++) {
    stream << ")";
  }

}

void CodeGen_C::visit(const Allocate* op) {
  string elementType = toCType(op->var.type(), false);

  doIndent();
  op->var.accept(this);
  stream << " = (";
  stream << elementType << "*";
  stream << ")";
  if (op->is_realloc) {
    stream << "realloc(";
    op->var.accept(this);
    stream << ", ";
  }
  else {
    stream << "malloc(";
  }
  stream << "sizeof(" << elementType << ")";
  stream << " * ";
  op->num_elements.accept(this);
  stream << ");";
}

void CodeGen_C::visit(const Sqrt* op) {
  taco_tassert(op->type.isFloat() && op->type.bits == 64) <<
      "Codegen doesn't currently support non-double sqrt";
  stream << "sqrt(";
  op->a.accept(this);
  stream << ")";
}
  
void CodeGen_C::generateShim(const Stmt* f, stringstream &ret) {
  const Function *func = f->as<Function>();
  
  ret << "int _shim_" << func->name << "(void** parameterPack) {\n";
  ret << "  return " << func->name << "(";
  
  size_t i=0;
  string delimiter = "";
  for (auto output : func->outputs) {
    auto var = output.as<Var>();
    auto cast_type = var->is_tensor ? "taco_tensor_t*"
    : toCType(var->type, var->is_ptr);
    
    ret << delimiter << "(" << cast_type << ")(parameterPack[" << i++ << "])";
    delimiter = ", ";
  }
  for (auto input : func->inputs) {
    auto var = input.as<Var>();
    auto cast_type = var->is_tensor ? "taco_tensor_t*"
    : toCType(var->type, var->is_ptr);
    ret << delimiter << "(" << cast_type << ")(parameterPack[" << i++ << "])";
    delimiter = ", ";
  }
  ret << ");\n";
  ret << "}\n";
}


} // namespace ir
} // namespace taco<|MERGE_RESOLUTION|>--- conflicted
+++ resolved
@@ -124,14 +124,10 @@
   
   virtual void visit(const GetProperty *op) {
     if (varMap.count(op) == 0) {
-<<<<<<< HEAD
-      tuple<Expr, TensorProperty, int, int> key({op->tensor,op->property,(size_t)op->dimension,(size_t)op->index});
-=======
       auto key =
           tuple<Expr,TensorProperty,int,int>(op->tensor,op->property,
                                              (size_t)op->dimension,
                                              (size_t)op->index);
->>>>>>> 49cf56c1
       if (canonicalPropertyVar.count(key) > 0) {
         varMap[op] = canonicalPropertyVar[key];
       } else {
