#include "lower.h"

#include <vector>

#include "internal_tensor.h"
#include "expr.h"
#include "operator.h"
#include "component_types.h"
#include "ir.h"
#include "var.h"
#include "iteration_schedule/tensor_path.h"
#include "iteration_schedule/merge_rule.h"
#include "iteration_schedule/iteration_schedule.h"
#include "util/collections.h"
#include "util/strings.h"

using namespace std;

namespace taco {
namespace internal {

using namespace taco::ir;
using taco::ir::Expr;
using taco::ir::Var;

class Properties {
public:
  Properties(std::vector<Property> properties) {
    this->properties.insert(properties.begin(), properties.end());
  }

  bool assemble() const {
    return util::contains(properties, Assemble);
  }

  bool evaluate() const {
    return util::contains(properties, Evaluate);
  }

  bool print() const {
    return util::contains(properties, Print);
  }

private:
  std::set<Property> properties;
};

//struct TensorVariables {
//  vector<Expr> dimensions;
//  Expr         values;
//};

vector<Stmt> lower(Properties properties, const is::IterationSchedule& schedule,
                   size_t level, Expr parentSegmentVar, vector<Expr> indexVars,
                   map<Tensor,Expr> tensorVars);

/// Emit code to print the visited index variable coordinates
static vector<Stmt> printCode(Expr segmentVar, const vector<Expr>& indexVars) {
  vector<string> fmtstrings(indexVars.size(), "%d");
  string format = util::join(fmtstrings, ",");
  vector<Expr> printvars = indexVars;
  printvars.push_back(segmentVar);
  return {Print::make("("+format+"): %d\\n", printvars)};
}

static vector<Stmt> assembleCode(const is::IterationSchedule &schedule,
                                 Expr segmentVar,
                                 const vector<Expr>& indexVars) {
  Tensor tensor   = schedule.getTensor();
  taco::Expr expr = tensor.getExpr();

  std::cout << schedule << std::endl;

  return {};
}

static vector<Stmt> evaluateCode(const is::IterationSchedule &schedule,
                                 Expr segmentVar,
                                 const vector<Expr>& indexVars) {
  return {};
}

/// Lower a tensor index variable whose values come from a single iteration
/// space. It therefore does not need to merge several tensor paths.
static vector<Stmt> lowerUnmerged(Properties properties,
                                  taco::Var var,
                                  size_t level,
                                  is::TensorPath path,
                                  const is::IterationSchedule& schedule,
                                  Expr ptrParent,
                                  vector<Expr> idxVars,
                                  map<Tensor,Expr> tensorVars) {
  auto tensor = path.getTensor();
  auto tvar  = tensorVars.at(tensor);
//  auto dim    = tvars.dimensions[level];

  // Get the format level of this index variable
  size_t loc = 0;
  auto pathVars = path.getPath();
  for (size_t i=0; i < pathVars.size(); ++i) {
    auto pathVar = pathVars[i];
    if (pathVar == var) {
      loc = i;
      break;
    }
  }
  auto formatLevel = tensor.getFormat().getLevels()[loc];
  //TODO: this is wrong
  int dim = formatLevel.getDimension();

  Expr ptr = Var::make(var.getName()+"ptr", typeOf<int>(), false);
  //Expr ptr = GetProperty::make(tensorVars[tensor], TensorProperty::Pointer, loc);
  Expr idx = Var::make(var.getName(), typeOf<int>(), false);
  //Expr idx = GetProperty::make(tensorVars[tensor], TensorProperty::Index, loc);

  vector<Stmt> loweredCode;
  switch (formatLevel.getType()) {
    case LevelType::Dense: {
<<<<<<< HEAD
      Expr initVal = ir::Add::make(ir::Mul::make(ptrParent, dim), idx);
=======
      Expr ptrUnpack = GetProperty::make(tvar, TensorProperty::Pointer, dim);
      Expr initVal = (ptrParent.defined())
                   ? ir::Add::make(ir::Mul::make(ptrParent, ptrUnpack), idx)
                   : idx;
>>>>>>> ce9746f8
      Stmt init  = VarAssign::make(ptr, initVal);
      Stmt begin = 0;

      idxVars.push_back(idx);
      auto body = lower(properties, schedule, level+1, ptr, idxVars,
                        tensorVars);

      vector<Stmt> loopBody;
      loopBody.push_back(init);
      loopBody.insert(loopBody.end(), body.begin(), body.end());

      loweredCode = {For::make(idx, 0, ptrUnpack, 1, Block::make(loopBody))};
      break;
    }
    case LevelType::Sparse:
      break;
    case LevelType::Fixed:
      not_supported_yet;
      break;
  }
//  iassert(loweredCode.size() > 0);
  return loweredCode;
}

static vector<Stmt> lowerMerged() {
//      is::TensorPath path = getIncomingPaths.paths[0];
//
//      TensorVariables tvars = tensorVars.at(path.getTensor());
//      if (level == 0) {
//        vector<string> fmtstrings(tvars.dimensions.size(), "%d");
//        string format = util::join(fmtstrings, "x");
//        varCode.push_back(Print::make(format + "\\n", tvars.dimensions));
//      }
//      auto dim = tvars.dimensions[level];
//
//      Expr segmentVar   = Var::make(var.getName()+var.getName(), typeOf<int>(),
//                                    false);
//      Expr pathIndexVar = Var::make(var.getName(), typeOf<int>(), false);
//      Expr indexVar = pathIndexVar;
//      indexVars.push_back(indexVar);
//
//      Stmt begin = VarAssign::make(pathIndexVar, 0);
//      Expr end   = Lt::make(pathIndexVar, dim);
//      Stmt inc   = VarAssign::make(pathIndexVar, Add::make(pathIndexVar, 1));
//
//      Expr initVal = (parentSegmentVar.defined())
//                   ? Add::make(Mul::make(parentSegmentVar, dim), pathIndexVar)
//                   : pathIndexVar;
//      Stmt init = VarAssign::make(segmentVar, initVal);
//
//      vector<Stmt> loopBody;
//      loopBody.push_back(init);
//      if (level < (levels.size()-1)) {
//        vector<Stmt> body = lower(schedule, level+1, segmentVar, indexVars,
//                                  tensorVars);
//        loopBody.insert(loopBody.end(), body.begin(), body.end());
//      }
//      else {
//        vector<string> fmtstrings(indexVars.size(), "%d");
//        string format = util::join(fmtstrings, ",");
//        vector<Expr> printvars = indexVars;
//        printvars.push_back(segmentVar);
//        Stmt print = Print::make("("+format+"): %d\\n", printvars);
//        loopBody.push_back(print);
//      }
//
//      loopBody.push_back(inc);
//      Stmt loop = While::make(end, Block::make(loopBody));
//
//      varCode.push_back(begin);
//      varCode.push_back(loop);
//      levelCode.insert(levelCode.end(), varCode.begin(), varCode.end());
  return {};
}

/// Lower one level of the iteration schedule. Dispatches to specialized lower
/// functions that recursively call this function to lower the next level
/// inside each loop at this level.
vector<Stmt> lower(Properties properties, const is::IterationSchedule& schedule,
                   size_t level, Expr ptrParent, vector<Expr> idxVars,
                   map<Tensor,Expr> tensorVars) {
  vector<vector<taco::Var>> levels = schedule.getIndexVariables();

  vector<Stmt> levelCode;

  // Base case: emit code to assemble, evaluate or debug print the tensor.
  if (level == levels.size()) {
    if (properties.print()) {
      auto print = printCode(ptrParent, idxVars);
      levelCode.insert(levelCode.end(), print.begin(), print.end());
    }

    if (properties.assemble()) {
      auto assemble = assembleCode(schedule, ptrParent, idxVars);
      levelCode.insert(levelCode.end(), assemble.begin(), assemble.end());
    }

    if (properties.evaluate()) {
      auto evaluate = evaluateCode(schedule, ptrParent, idxVars);
      levelCode.insert(levelCode.end(), evaluate.begin(), evaluate.end());
    }

    return levelCode;
  }

  // Recursive case: emit a loop sequence to merge the iteration space of
  //                 incoming paths, and recurse on the next level in each loop.
  iassert(level < levels.size());

  vector<taco::Var> vars  = levels[level];
  for (taco::Var var : vars) {
    vector<Stmt> varCode;

    is::MergeRule mergeRule = schedule.getMergeRule(var);

    struct GetMergedPaths : public is::MergeRuleVisitor {
      vector<is::TensorPath> paths;
      void visit(const is::Path* rule) {
        paths.push_back(rule->path);
      }
    };
    GetMergedPaths getIncomingPaths;
    mergeRule.accept(&getIncomingPaths);

    // If there's only one incoming path then we emit a for loop.
    // Otherwise, we emit while loops that merge the incoming paths.
    if (getIncomingPaths.paths.size() == 1) {
      vector<Stmt> loweredCode = lowerUnmerged(properties,
                                               var, level,
                                               getIncomingPaths.paths[0],
                                               schedule,
                                               ptrParent,
                                               idxVars, tensorVars);
      varCode.insert(varCode.end(), loweredCode.begin(), loweredCode.end());
    }
    else {
      terror << "merging not supported";
      vector<Stmt> loweredCode = lowerMerged();
      varCode.insert(varCode.end(), loweredCode.begin(), loweredCode.end());
    }
    levelCode.insert(levelCode.end(), varCode.begin(), varCode.end());
  }

  return levelCode;
}


static inline tuple<vector<Expr>, vector<Expr>, map<Tensor,Expr>>
createParameters(const Tensor& tensor) {

  vector<Tensor> operands = getOperands(tensor.getExpr());

  map<Tensor,Expr> tensorVariables;
  vector<Expr> parameters;
  
  for (auto& operand : operands) {
    iassert(!util::contains(tensorVariables, operand));

    //TODO: this var needs to use the tensor's component type, but I don't see
    // how to get that.
    Expr tensor_var = Var::make(tensor.getName(), typeOf<double>(),
      tensor.getFormat());
    tensorVariables.insert({operand, tensor_var});
    
    parameters.push_back(tensor_var);
  }


  // Build results parameter list
  vector<Expr> results;

  return tuple<vector<Expr>, vector<Expr>, map<Tensor,Expr>>
		  {parameters, results, tensorVariables};
}

Stmt lower(const Tensor& tensor, const std::vector<Property>& properties,
           string funcName) {
  string exprString = tensor.getName()
                    + "(" + util::join(tensor.getIndexVars()) + ")"
                    + " = " + util::toString(tensor.getExpr());

  auto schedule = is::IterationSchedule::make(tensor);

  vector<Expr> parameters;
  vector<Expr> results;
  map<Tensor,Expr> tensorVariables;
  tie(parameters, results, tensorVariables) = createParameters(tensor);

  // Lower the iteration schedule
  vector<Stmt> loweredCode = lower(Properties(properties), schedule,
                                   0, Expr(0), {}, tensorVariables);

  // Create function
  vector<Stmt> body;
  body.push_back(Comment::make(exprString));
  body.insert(body.end(), loweredCode.begin(), loweredCode.end());

  return Function::make(funcName, parameters, results, Block::make(body));
}

}}<|MERGE_RESOLUTION|>--- conflicted
+++ resolved
@@ -116,14 +116,8 @@
   vector<Stmt> loweredCode;
   switch (formatLevel.getType()) {
     case LevelType::Dense: {
-<<<<<<< HEAD
-      Expr initVal = ir::Add::make(ir::Mul::make(ptrParent, dim), idx);
-=======
       Expr ptrUnpack = GetProperty::make(tvar, TensorProperty::Pointer, dim);
-      Expr initVal = (ptrParent.defined())
-                   ? ir::Add::make(ir::Mul::make(ptrParent, ptrUnpack), idx)
-                   : idx;
->>>>>>> ce9746f8
+      Expr initVal = ir::Add::make(ir::Mul::make(ptrParent, ptrUnpack), idx);
       Stmt init  = VarAssign::make(ptr, initVal);
       Stmt begin = 0;
 
