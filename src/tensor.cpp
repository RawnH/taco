#include "taco/tensor.h"

#include <set>
#include <cstring>
#include <fstream>
#include <sstream>
#include <cstdlib>
#include <climits>
#include <chrono>
#include <vector>

#include "taco/format.h"
#include "taco/index_notation/index_notation.h"
#include "taco/index_notation/index_notation_nodes.h"
#include <taco/index_notation/transformations.h>
#include "taco/storage/storage.h"
#include "taco/lower/lower.h"
#include "taco/codegen/module.h"
#include "codegen/codegen_c.h"
#include "codegen/codegen_cuda.h"
#include "taco/taco_tensor_t.h"
#include "taco/storage/file_io_tns.h"
#include "taco/storage/file_io_mtx.h"
#include "taco/storage/file_io_rb.h"
#include "taco/util/strings.h"
#include "taco/util/timers.h"
#include "taco/util/name_generator.h"
#include "taco/error/error_messages.h"
#include "error/error_checks.h"
#include "taco/cuda.h"

using namespace std;
using namespace taco::ir;

namespace taco {

static vector<Dimension> convert(const vector<int>& dimensions) {
  vector<Dimension> dims;
  for (auto& dim : dimensions) {
    dims.push_back(dim);
  }
  return dims;
}

struct TensorBase::Content {
  Datatype           dataType;
  vector<int>        dimensions;

  TensorStorage      storage;
  TensorVar          tensorVar;
  Assignment         assignment;

  size_t             allocSize;
  size_t             valuesSize;

  Stmt               assembleFunc;
  Stmt               computeFunc;
  bool               assembleWhileCompute;
  shared_ptr<Module> module;

  Content(string name, Datatype dataType, const vector<int>& dimensions,
          Format format)
      : dataType(dataType), dimensions(dimensions),
        storage(TensorStorage(dataType, dimensions, format)),
        tensorVar(TensorVar(name, Type(dataType,convert(dimensions)),format)) {}
};

TensorBase::TensorBase() : TensorBase(Float()) {
}

TensorBase::TensorBase(Datatype ctype)
    : TensorBase(util::uniqueName('A'), ctype) {
}

TensorBase::TensorBase(std::string name, Datatype ctype)
    : TensorBase(name, ctype, {}, Format())  {
}

TensorBase::TensorBase(Datatype ctype, vector<int> dimensions, 
                       ModeFormat modeType)
    : TensorBase(util::uniqueName('A'), ctype, dimensions, 
                 std::vector<ModeFormatPack>(dimensions.size(), modeType)) {
}

TensorBase::TensorBase(Datatype ctype, vector<int> dimensions, Format format) 
    : TensorBase(util::uniqueName('A'), ctype, dimensions, format) {
}

TensorBase::TensorBase(std::string name, Datatype ctype, 
                       std::vector<int> dimensions, ModeFormat modeType) 
    : TensorBase(name, ctype, dimensions, 
                 std::vector<ModeFormatPack>(dimensions.size(), modeType)) {
}

static Format initFormat(Format format) {
  // Initialize coordinate types for Format if not already set
  if (format.getLevelArrayTypes().size() < (size_t)format.getOrder()) {
    std::vector<std::vector<Datatype>> levelArrayTypes;
    for (int i = 0; i < format.getOrder(); ++i) {
      std::vector<Datatype> arrayTypes;
      ModeFormat modeType = format.getModeFormats()[i];
      if (modeType.getName() == Dense.getName()) {
        arrayTypes.push_back(Int32);
      } else if (modeType.getName() == Sparse.getName()) {
        arrayTypes.push_back(Int32);
        arrayTypes.push_back(Int32);
      } else if (modeType.getName() == Singleton.getName()) {
        arrayTypes.push_back(Int32);
        arrayTypes.push_back(Int32);
      } else {
        taco_not_supported_yet;
      }
      levelArrayTypes.push_back(arrayTypes);
    }
    format.setLevelArrayTypes(levelArrayTypes);
  }
  return format;
}

TensorBase::TensorBase(string name, Datatype ctype, vector<int> dimensions,
                       Format format)
    : content(new Content(name, ctype, dimensions, initFormat(format))) {
  taco_uassert((size_t)format.getOrder() == dimensions.size()) <<
      "The number of format mode types (" << format.getOrder() << ") " <<
      "must match the tensor order (" << dimensions.size() << ").";

  content->allocSize = 1 << 20;

  vector<ModeIndex> modeIndices(format.getOrder());
  // Initialize dense storage modes
  // TODO: Get rid of this and make code use dimensions instead of dense indices
  for (int i = 0; i < format.getOrder(); ++i) {
    if (format.getModeFormats()[i].getName() == Dense.getName()) {
      const size_t idx = format.getModeOrdering()[i];
      modeIndices[i] = ModeIndex({makeArray({content->dimensions[idx]})});
    }
  }
  content->storage.setIndex(Index(format, modeIndices));

  content->assembleWhileCompute = false;
  content->module = make_shared<Module>();

  this->coordinateBuffer = shared_ptr<vector<char>>(new vector<char>);
  this->coordinateBufferUsed = 0;
  this->coordinateSize = getOrder()*sizeof(int) + ctype.getNumBytes();
}

void TensorBase::setName(std::string name) const {
  content->tensorVar.setName(name);
}

string TensorBase::getName() const {
  return content->tensorVar.getName();
}

int TensorBase::getOrder() const {
  return (int)content->dimensions.size();
}

const Format& TensorBase::getFormat() const {
  return content->storage.getFormat();
}

void TensorBase::reserve(size_t numCoordinates) {
  size_t newSize = this->coordinateBuffer->size() +
                   numCoordinates*this->coordinateSize;
  this->coordinateBuffer->resize(newSize);
}

int TensorBase::getDimension(int mode) const {
  taco_uassert(mode < getOrder()) << "Invalid mode";
  return content->dimensions[mode];
}

const vector<int>& TensorBase::getDimensions() const {
  return content->dimensions;
}

const Datatype& TensorBase::getComponentType() const {
  return content->dataType;
}

const TensorVar& TensorBase::getTensorVar() const {
  return content->tensorVar;
}

const TensorStorage& TensorBase::getStorage() const {
  return content->storage;
}

TensorStorage& TensorBase::getStorage() {
  return content->storage;
}

void TensorBase::setAllocSize(size_t allocSize) {
  content->allocSize = allocSize;
}

size_t TensorBase::getAllocSize() const {
  return content->allocSize;
}

static size_t numIntegersToCompare = 0;
static int lexicographicalCmp(const void* a, const void* b) {
  for (size_t i = 0; i < numIntegersToCompare; i++) {
    int diff = ((int*)a)[i] - ((int*)b)[i];
    if (diff != 0) {
      return diff;
    }
  }
  return 0;
}

static size_t unpackTensorData(const taco_tensor_t& tensorData,
                               const TensorBase& tensor) {
  auto storage = tensor.getStorage();
  auto format = storage.getFormat();

  vector<ModeIndex> modeIndices;
  size_t numVals = 1;
  for (int i = 0; i < tensor.getOrder(); i++) {
    ModeFormat modeType = format.getModeFormats()[i];
    if (modeType.getName() == Dense.getName()) {
      Array size = makeArray({*(int*)tensorData.indices[i][0]});
      modeIndices.push_back(ModeIndex({size}));
      numVals *= ((int*)tensorData.indices[i][0])[0];
    } else if (modeType.getName() == Sparse.getName()) {
      auto size = ((int*)tensorData.indices[i][0])[numVals];
      Array pos = Array(type<int>(), tensorData.indices[i][0], numVals+1, Array::UserOwns);
      Array idx = Array(type<int>(), tensorData.indices[i][1], size, Array::UserOwns);
      modeIndices.push_back(ModeIndex({pos, idx}));
      numVals = size;
    } else if (modeType.getName() == Singleton.getName()) {
      Array idx = Array(type<int>(), tensorData.indices[i][1], numVals, Array::UserOwns);
      modeIndices.push_back(ModeIndex({makeArray(type<int>(), 0), idx}));
    } else {
      taco_not_supported_yet;
    }
  }
  storage.setIndex(Index(format, modeIndices));
  storage.setValues(Array(tensor.getComponentType(), tensorData.vals, numVals));
  return numVals;
}

/// Pack coordinates into a data structure given by the tensor format.
void TensorBase::pack() {
  const int order = getOrder();
  const int csize = getComponentType().getNumBytes();
  const std::vector<int>& dimensions = getDimensions();

  taco_iassert((this->coordinateBufferUsed % this->coordinateSize) == 0);
  const size_t numCoordinates = this->coordinateBufferUsed / this->coordinateSize;
  
  const auto helperFuncs = getHelperFunctions(getFormat(), getComponentType(), 
                                              dimensions);

  // Pack scalars
  if (order == 0) {
    Array array = makeArray(getComponentType(), 1);

    std::vector<taco_mode_t> bufferModeType = {taco_mode_sparse};
    std::vector<int> bufferDim = {1};
    std::vector<int> bufferModeOrdering = {0};
    std::vector<int> bufferCoords(numCoordinates, 0);
    taco_tensor_t* bufferStorage = init_taco_tensor_t(1, csize, 
        (int32_t*)bufferDim.data(), (int32_t*)bufferModeOrdering.data(),
        (taco_mode_t*)bufferModeType.data());
    std::vector<int> pos = {0, (int)numCoordinates};
    bufferStorage->indices[0][0] = (uint8_t*)pos.data();
    bufferStorage->indices[0][1] = (uint8_t*)bufferCoords.data();
    bufferStorage->vals = (uint8_t*)this->coordinateBuffer->data();

    std::vector<void*> arguments = {content->storage, bufferStorage};
    helperFuncs->callFuncPacked("pack", arguments.data());
    content->valuesSize = unpackTensorData(*((taco_tensor_t*)arguments[0]), *this);

    deinit_taco_tensor_t(bufferStorage);
    this->coordinateBuffer->clear();
    return;
  }
    
  // Permute the coordinates according to the storage mode ordering.
  // This is a workaround since the current pack code only packs tensors in the
  // ordering of the modes.
  taco_iassert(getFormat().getOrder() == order);
  std::vector<int> permutation = getFormat().getModeOrdering();
  std::vector<int> permutedDimensions(order);
  for (int i = 0; i < order; ++i) {
    permutedDimensions[i] = dimensions[permutation[i]];
  }
  
  const size_t coordSize = this->coordinateSize;
  char* coordinatesPtr = coordinateBuffer->data();
  vector<int> permuteBuffer(order);
  for (size_t i = 0; i < numCoordinates; ++i) {
    int* coordinate = (int*)coordinatesPtr;
    for (int j = 0; j < order; j++) {
      permuteBuffer[j] = coordinate[permutation[j]];
    }
    for (int j = 0; j < order; j++) {
      coordinate[j] = permuteBuffer[j];
    }
    coordinatesPtr += this->coordinateSize;
  }
  coordinatesPtr = coordinateBuffer->data();  
  
  // The pack code expects the coordinates to be sorted
  numIntegersToCompare = order;
  qsort(coordinatesPtr, numCoordinates, coordSize, lexicographicalCmp);
  

  // Move coords into separate arrays 
  std::vector<std::vector<int>> coordinates(order);
  for (int i = 0; i < order; ++i) {
    coordinates[i] = std::vector<int>(numCoordinates);
  }
  char* values = (char*) malloc(numCoordinates * csize);
  for (size_t i = 0; i < numCoordinates; ++i) {
    int* coordLoc = (int*)&coordinatesPtr[i * coordSize];
    for (int d = 0; d < order; ++d) {
      coordinates[d][i] = *coordLoc;
      coordLoc++;
    }
    memcpy(&values[i * csize], coordLoc, csize);
  }


  this->coordinateBuffer->clear();
  this->coordinateBufferUsed = 0;

  
  std::vector<taco_mode_t> bufferModeTypes(order, taco_mode_sparse);
  taco_tensor_t* bufferStorage = init_taco_tensor_t(order, csize, 
      (int32_t*)dimensions.data(), (int32_t*)permutation.data(),
      (taco_mode_t*)bufferModeTypes.data());
  std::vector<int> pos = {0, (int)numCoordinates};
  bufferStorage->indices[0][0] = (uint8_t*)pos.data();
  for (int i = 0; i < order; ++i) {
    bufferStorage->indices[i][1] = (uint8_t*)coordinates[i].data();
  }
  bufferStorage->vals = (uint8_t*)values;

  // Pack nonzero components into required format
  std::vector<void*> arguments = {content->storage, bufferStorage};
  helperFuncs->callFuncPacked("pack", arguments.data());
  content->valuesSize = unpackTensorData(*((taco_tensor_t*)arguments[0]), *this);

  free(values);
  deinit_taco_tensor_t(bufferStorage);
}

void TensorBase::setStorage(TensorStorage storage) {
  content->storage = storage;
}

void TensorBase::zero() {
  getStorage().getValues().zero();
}

/// Inherits Access and adds a TensorBase object, so that we can retrieve the
/// tensors that was used in an expression when we later want to pack arguments.
struct AccessTensorNode : public AccessNode {
  AccessTensorNode(TensorBase tensor, const std::vector<IndexVar>& indices)
      :  AccessNode(tensor.getTensorVar(), indices), tensor(tensor) {}
  TensorBase tensor;
  virtual void setAssignment(const Assignment& assignment) {
    tensor.setAssignment(assignment);
  }
};

const Access TensorBase::operator()(const std::vector<IndexVar>& indices) const {
  taco_uassert(indices.size() == (size_t)getOrder())
      << "A tensor of order " << getOrder() << " must be indexed with "
      << getOrder() << " variables, but is indexed with:  "
      << util::join(indices);
  return Access(new AccessTensorNode(*this, indices));
}

Access TensorBase::operator()(const std::vector<IndexVar>& indices) {
  taco_uassert(indices.size() == (size_t)getOrder())
      << "A tensor of order " << getOrder() << " must be indexed with "
      << getOrder() << " variables, but is indexed with:  "
      << util::join(indices);
  return Access(new AccessTensorNode(*this, indices));
}

void TensorBase::compile(bool assembleWhileCompute) {
  Assignment assignment = getAssignment();
  taco_uassert(assignment.defined())
      << error::compile_without_expr;

  content->assembleWhileCompute = assembleWhileCompute;

<<<<<<< HEAD
  IndexStmt stmt = makeConcreteNotation(makeReductionNotation(assignment));
  stmt = reorderLoopsTopologically(stmt);
  stmt = insertTemporaries(stmt);
  stmt = parallelizeOuterLoop(stmt);
  content->assembleFunc = lower(stmt, "assemble", true, false);
  content->computeFunc = lower(stmt, "compute",  assembleWhileCompute, true);
=======
  if (std::getenv("NEW_LOWER") && 
      std::string(std::getenv("NEW_LOWER")) == "1") {
    IndexStmt stmt = makeConcrete(assignment);
    string reason;
    stmt = reorderLoopsTopologically(stmt);
    stmt = insertTemporaries(stmt);
    taco_uassert(stmt != IndexStmt()) << reason;
    if (!assembleWhileCompute) {
      stmt = parallelizeOuterLoop(stmt);
    }
    content->assembleFunc = lower(stmt, "assemble", true, false);
    content->computeFunc = lower(stmt, "compute",  assembleWhileCompute, true);
  } else {
    std::set<old::Property> assembleProperties, computeProperties;
    assembleProperties.insert(old::Assemble);
    computeProperties.insert(old::Compute);
    if (assembleWhileCompute) {
      computeProperties.insert(old::Assemble);
    }
>>>>>>> ced0eddf

  content->module->reset();
  content->module->addFunction(content->assembleFunc);
  content->module->addFunction(content->computeFunc);
  content->module->compile();
}

taco_tensor_t* TensorBase::getTacoTensorT() {
  return getStorage();
}

static inline map<TensorVar, TensorBase> getTensors(const IndexExpr& expr) {
  struct GetOperands : public IndexNotationVisitor {
    using IndexNotationVisitor::visit;
    set<TensorBase> inserted;
    vector<TensorBase> operands;

    map<TensorVar, TensorBase> arguments;
    void visit(const AccessNode* node) {
      if (!util::contains(arguments, node->tensorVar)) {
        arguments.insert({node->tensorVar, to<AccessTensorNode>(node)->tensor});
      }

      taco_iassert(isa<AccessTensorNode>(node)) << "Unknown subexpression";
      TensorBase tensor = to<AccessTensorNode>(node)->tensor;
      if (!util::contains(inserted, tensor)) {
        inserted.insert(tensor);
        operands.push_back(tensor);
      }
    }
  };
  GetOperands getOperands;
  expr.accept(&getOperands);
  return getOperands.arguments;
}

static inline
vector<void*> packArguments(const TensorBase& tensor) {
  vector<void*> arguments;

  // Pack the result tensor
  arguments.push_back(tensor.getStorage());

  // Pack operand tensors
  auto operands = getArguments(makeConcreteNotation(tensor.getAssignment()));

  auto tensors = getTensors(tensor.getAssignment().getRhs());
  for (auto& operand : operands) {
    taco_iassert(util::contains(tensors, operand));
    arguments.push_back(tensors.at(operand).getStorage());
  }

  return arguments;
}

void TensorBase::assemble() {
  taco_uassert(this->content->assembleFunc.defined())
      << error::assemble_without_compile;

  auto arguments = packArguments(*this);
  content->module->callFuncPacked("assemble", arguments.data());

  if (!content->assembleWhileCompute) {
    taco_tensor_t* tensorData = ((taco_tensor_t*)arguments[0]);
    content->valuesSize = unpackTensorData(*tensorData, *this);
  }
}

void TensorBase::compute() {
  taco_uassert(this->content->computeFunc.defined())
      << error::compute_without_compile;

  auto arguments = packArguments(*this);
  this->content->module->callFuncPacked("compute", arguments.data());

  if (content->assembleWhileCompute) {
    taco_tensor_t* tensorData = ((taco_tensor_t*)arguments[0]);
    content->valuesSize = unpackTensorData(*tensorData, *this);
  }
}

void TensorBase::evaluate() {
  this->compile();
  if (!getAssignment().getOperator().defined()) {
    this->assemble();
  }
  this->compute();
}

void TensorBase::operator=(const IndexExpr& expr) {
  taco_uassert(getOrder() == 0)
      << "Must use index variable on the left-hand-side when assigning an "
      << "expression to a non-scalar tensor.";
  setAssignment(Assignment(getTensorVar(), {}, expr));
}

void TensorBase::setAssignment(Assignment assignment) {
  content->assignment = makeReductionNotation(assignment);
}

Assignment TensorBase::getAssignment() const {
  return content->assignment;
}

void TensorBase::printComputeIR(ostream& os, bool color, bool simplify) const {
  std::shared_ptr<ir::CodeGen> codegen = ir::CodeGen::init_default(os, ir::CodeGen::ImplementationGen);
  codegen->compile(content->computeFunc.as<Function>(), false);
}

void TensorBase::printAssembleIR(ostream& os, bool color, bool simplify) const {
  IRPrinter printer(os, color, simplify);
  printer.print(content->assembleFunc.as<Function>()->body);
}

string TensorBase::getSource() const {
  return content->module->getSource();
}

void TensorBase::compileSource(std::string source) {
  taco_iassert(getAssignment().getRhs().defined())
      << error::compile_without_expr;

  IndexStmt stmt = makeConcreteNotation(makeReductionNotation(getAssignment()));
  stmt = reorderLoopsTopologically(stmt);
  stmt = insertTemporaries(stmt);
  stmt = parallelizeOuterLoop(stmt);
  content->assembleFunc = lower(stmt, "assemble", true, false);
  content->computeFunc = lower(stmt, "compute",  false, true);

  stringstream ss;
  if (should_use_CUDA_codegen()) {
    CodeGen_CUDA::generateShim(content->assembleFunc, ss);
    ss << endl;
    CodeGen_CUDA::generateShim(content->computeFunc, ss);
  }
  else {
    CodeGen_C::generateShim(content->assembleFunc, ss);
    ss << endl;
    CodeGen_C::generateShim(content->computeFunc, ss);
  }
  content->module->setSource(source + "\n" + ss.str());
  content->module->compile();
}

std::vector<std::tuple<Format,
                       Datatype,
                       std::vector<int>,
                       std::shared_ptr<Module>>> 
TensorBase::helperFunctions = 
    std::vector<std::tuple<Format,
                           Datatype,
                           std::vector<int>,
                           std::shared_ptr<Module>>>();

std::shared_ptr<ir::Module> 
TensorBase::getHelperFunctions(const Format& format, Datatype ctype, 
                               const std::vector<int>& dimensions) {
  for (const auto& helperFunctions : TensorBase::helperFunctions) {
    if (std::get<0>(helperFunctions) == format &&
        std::get<1>(helperFunctions) == ctype && 
        std::get<2>(helperFunctions) == dimensions) {
      // If helper functions had already been generated for specified tensor 
      // format and type, then use cached version.
      return std::get<3>(helperFunctions);
    }
  }
  
  std::shared_ptr<Module> helperModule = std::make_shared<Module>();
  helperFunctions.emplace_back(format, ctype, dimensions, helperModule);
  
  if (format.getOrder() > 0) {
    const Format bufferFormat = COO(format.getOrder(), false, true, false, 
                                    format.getModeOrdering());
    TensorBase bufferTensor(ctype, dimensions, bufferFormat);
    TensorBase packedTensor(ctype, dimensions, format);

    // Define packing and iterator routines in index notation.
    std::vector<IndexVar> indexVars(format.getOrder());
    IndexStmt packStmt = (packedTensor(indexVars) = bufferTensor(indexVars));
    IndexStmt iterateStmt = Yield(indexVars, packedTensor(indexVars));
    for (int i = format.getOrder() - 1; i >= 0; --i) {
      int mode = format.getModeOrdering()[i];
      packStmt = forall(indexVars[mode], packStmt);
      iterateStmt = forall(indexVars[mode], iterateStmt);
    }

    // Lower packing and iterator code.
    helperModule->addFunction(lower(packStmt, "pack", true, true));
    helperModule->addFunction(lower(iterateStmt, "iterate", false, true));
  } else {
    const Format bufferFormat = COO(1, false, true, false);
    TensorBase bufferVector(ctype, {1}, bufferFormat);
    TensorBase packedScalar(ctype, dimensions, format);

    // Define and lower packing routine.
    // TODO: Redefine as reduction into packed scalar once reduction bug 
    //       has been fixed in new lowering machinery.
    IndexVar indexVar;
    IndexStmt assignment = (packedScalar() = bufferVector(indexVar));
    IndexStmt packStmt= makeConcreteNotation(makeReductionNotation(assignment));
    helperModule->addFunction(lower(packStmt, "pack", true, true));

    // Define and lower iterator code.
    IndexStmt iterateStmt = Yield({}, packedScalar());
    helperModule->addFunction(lower(iterateStmt, "iterate", false, true));
  }
  helperModule->compile();

  return helperModule;
}

template<typename T>
bool isZero(T a) {
  if ((double)a == 0.0) {
    return true;
  }
  return false;
}

template<typename T>
bool isZero(std::complex<T> a) {
  if (a.real() == 0.0 && a.imag() == 0.0) {
    return true;
  }
  return false;
}

template<typename T>
bool scalarEquals(T a, T b) {
  double diff = ((double) a - (double) b)/(double)a;
  if (std::abs(diff) > 10e-6) {
    return false;
  }
  return true;
}

template<typename T>
bool scalarEquals(std::complex<T> a, std::complex<T> b) {
  T diff = std::abs((a - b)/a);
  if ((diff > 10e-6) || (diff < -10e-6)) {
    return false;
  }
  return true;
}
  
template<typename T>
bool equalsTyped(const TensorBase& a, const TensorBase& b) {
  auto at = iterate<T>(a);
  auto bt = iterate<T>(b);
  auto ait = at.begin();
  auto bit = bt.begin();
  
  while (ait != at.end() && bit != bt.end()) {
    auto acoord = ait->first;
    auto bcoord = bit->first;
    auto aval = ait->second;
    auto bval = bit->second;

    if (acoord != bcoord) {
      if (isZero(aval)) {
        ++ait;
        continue;
      }
      else if (isZero(bval)) {
        ++bit;
        continue;
      }

      return false;
    }
    if (!scalarEquals(aval, bval)) {
      return false;
    }

    ++ait;
    ++bit;
  }
  while (ait != at.end()) {
    auto aval = ait->second;
    if (!isZero(aval)) {
      return false;
    }
    ++ait;
  }
  while (bit != bt.end()) {
    auto bval = bit->second;
    if (!isZero(bval)) {
      return false;
    }
    ++bit;
  }
  return (ait == at.end() && bit == bt.end());
}  

bool equals(const TensorBase& a, const TensorBase& b) {
  // Component type must be the same
  if (a.getComponentType() != b.getComponentType()) {
    return false;
  }

  // Orders must be the same
  if (a.getOrder() != b.getOrder()) {
    return false;
  }

  // Dimensions must be the same
  for (int mode = 0; mode < a.getOrder(); mode++) {
    if (a.getDimension(mode) != b.getDimension(mode)) {
      return false;
    }
  }

  // Values must be the same
  switch(a.getComponentType().getKind()) {
    case Datatype::Bool: taco_ierror; return false;
    case Datatype::UInt8: return equalsTyped<uint8_t>(a, b);
    case Datatype::UInt16: return equalsTyped<uint16_t>(a, b);
    case Datatype::UInt32: return equalsTyped<uint32_t>(a, b);
    case Datatype::UInt64: return equalsTyped<uint64_t>(a, b);
    case Datatype::UInt128: return equalsTyped<unsigned long long>(a, b);
    case Datatype::Int8: return equalsTyped<int8_t>(a, b);
    case Datatype::Int16: return equalsTyped<int16_t>(a, b);
    case Datatype::Int32: return equalsTyped<int32_t>(a, b);
    case Datatype::Int64: return equalsTyped<int64_t>(a, b);
    case Datatype::Int128: return equalsTyped<long long>(a, b);
    case Datatype::Float32: return equalsTyped<float>(a, b);
    case Datatype::Float64: return equalsTyped<double>(a, b);
    case Datatype::Complex64: return equalsTyped<std::complex<float>>(a, b);
    case Datatype::Complex128: return equalsTyped<std::complex<double>>(a, b);
    case Datatype::Undefined: taco_ierror << "Undefined data type"; 
  }
  taco_unreachable;
  return false;
}

bool operator==(const TensorBase& a, const TensorBase& b) {
  return a.content == b.content;
}

bool operator!=(const TensorBase& a, const TensorBase& b) {
  return a.content != b.content;
}

bool operator<(const TensorBase& a, const TensorBase& b) {
  return a.content < b.content;
}

bool operator>(const TensorBase& a, const TensorBase& b) {
  return a.content > b.content;
}

bool operator<=(const TensorBase& a, const TensorBase& b) {
  return a.content <= b.content;
}

bool operator>=(const TensorBase& a, const TensorBase& b) {
  return a.content >= b.content;
}

ostream& operator<<(ostream& os, const TensorBase& tensor) {
  vector<string> dimensionStrings;
  for (int dimension : tensor.getDimensions()) {
    dimensionStrings.push_back(to_string(dimension));
  }
  os << tensor.getName() << " (" << util::join(dimensionStrings, "x") << ") "
     << tensor.getFormat() << ":" << std::endl;

  // Print coordinates
  size_t numCoordinates = tensor.coordinateBufferUsed / tensor.coordinateSize;
  for (size_t i = 0; i < numCoordinates; i++) {
    int* ptr = (int*)&tensor.coordinateBuffer->data()[i*tensor.coordinateSize];
    os << "(" << util::join(ptr, ptr+tensor.getOrder()) << "): ";
    switch(tensor.getComponentType().getKind()) {
      case Datatype::Bool: taco_ierror; break;
      case Datatype::UInt8: os << ((uint8_t*)(ptr+tensor.getOrder()))[0] << std::endl; break;
      case Datatype::UInt16: os << ((uint16_t*)(ptr+tensor.getOrder()))[0] << std::endl; break;
      case Datatype::UInt32: os << ((uint32_t*)(ptr+tensor.getOrder()))[0] << std::endl; break;
      case Datatype::UInt64: os << ((uint64_t*)(ptr+tensor.getOrder()))[0] << std::endl; break;
      case Datatype::UInt128: os << ((unsigned long long*)(ptr+tensor.getOrder()))[0] << std::endl; break;
      case Datatype::Int8: os << ((int8_t*)(ptr+tensor.getOrder()))[0] << std::endl; break;
      case Datatype::Int16: os << ((int16_t*)(ptr+tensor.getOrder()))[0] << std::endl; break;
      case Datatype::Int32: os << ((int32_t*)(ptr+tensor.getOrder()))[0] << std::endl; break;
      case Datatype::Int64: os << ((int64_t*)(ptr+tensor.getOrder()))[0] << std::endl; break;
      case Datatype::Int128: os << ((long long*)(ptr+tensor.getOrder()))[0] << std::endl; break;
      case Datatype::Float32: os << ((float*)(ptr+tensor.getOrder()))[0] << std::endl; break;
      case Datatype::Float64: os << ((double*)(ptr+tensor.getOrder()))[0] << std::endl; break;
      case Datatype::Complex64: os << ((std::complex<float>*)(ptr+tensor.getOrder()))[0] << std::endl; break;
      case Datatype::Complex128: os << ((std::complex<double>*)(ptr+tensor.getOrder()))[0] << std::endl; break;
      case Datatype::Undefined: taco_ierror; break;
    }
  }

  // Print packed data
  os << tensor.getStorage();

  return os;
}

static string getExtension(string filename) {
  return filename.substr(filename.find_last_of(".") + 1);
}

template <typename T, typename U>
TensorBase dispatchRead(T& file, FileType filetype, U format, bool pack) {
  TensorBase tensor;
  switch (filetype) {
    case FileType::ttx:
    case FileType::mtx:
      tensor = readMTX(file, format, pack);
      break;
    case FileType::tns:
      tensor = readTNS(file, format, pack);
      break;
    case FileType::rb:
      tensor = readRB(file, format, pack);
      break;
  }
  return tensor;
}

template <typename U>
TensorBase dispatchRead(std::string filename, U format, bool pack) {
  string extension = getExtension(filename);

  TensorBase tensor;
  if (extension == "ttx") {
    tensor = dispatchRead(filename, FileType::ttx, format, pack);
  }
  else if (extension == "tns") {
    tensor = dispatchRead(filename, FileType::tns, format, pack);
  }
  else if (extension == "mtx") {
    tensor = dispatchRead(filename, FileType::mtx, format, pack);
  }
  else if (extension == "rb") {
    tensor = dispatchRead(filename, FileType::rb, format, pack);
  }
  else {
    taco_uerror << "File extension not recognized: " << filename << std::endl;
  }

  string name = filename.substr(filename.find_last_of("/") + 1);
  name = name.substr(0, name.find_first_of("."));
  std::replace(name.begin(), name.end(), '-', '_');
  tensor.setName(name);

  return tensor;
}

TensorBase read(std::string filename, ModeFormat modetype, bool pack) {
  return dispatchRead(filename, modetype, pack);
}

TensorBase read(std::string filename, Format format, bool pack) {
  return dispatchRead(filename, format, pack);
}

TensorBase read(string filename, FileType filetype, ModeFormat modetype, 
                bool pack) {
  return dispatchRead(filename, filetype, modetype, pack);
}

TensorBase read(string filename, FileType filetype, Format format, bool pack) {
  return dispatchRead(filename, filetype, format, pack);
}

TensorBase read(istream& stream, FileType filetype, ModeFormat modetype, 
                bool pack) {
  return dispatchRead(stream, filetype, modetype, pack);
}

TensorBase read(istream& stream, FileType filetype, Format format, bool pack) {
  return dispatchRead(stream, filetype, format, pack);
}

template <typename T>
void dispatchWrite(T& file, const TensorBase& tensor, FileType filetype) {
  switch (filetype) {
    case FileType::ttx:
    case FileType::mtx:
      writeMTX(file, tensor);
      break;
    case FileType::tns:
      writeTNS(file, tensor);
      break;
    case FileType::rb:
      writeRB(file, tensor);
      break;
  }
}

void write(string filename, const TensorBase& tensor) {
  string extension = getExtension(filename);
  if (extension == "ttx") {
    dispatchWrite(filename, tensor, FileType::ttx);
  }
  else if (extension == "tns") {
    dispatchWrite(filename, tensor, FileType::tns);
  }
  else if (extension == "mtx") {
    taco_iassert(tensor.getOrder() == 2) <<
       "The .mtx format only supports matrices. Consider using the .ttx format "
       "instead";
    dispatchWrite(filename, tensor, FileType::mtx);
  }
  else if (extension == "rb") {
    dispatchWrite(filename, tensor, FileType::rb);
  }
  else {
    taco_uerror << "File extension not recognized: " << filename << std::endl;
  }
}

void write(string filename, FileType filetype, const TensorBase& tensor) {
  dispatchWrite(filename, tensor, filetype);
}

void write(ofstream& stream, FileType filetype, const TensorBase& tensor) {
  dispatchWrite(stream, tensor, filetype);
}

void packOperands(const TensorBase& tensor) {
  auto operands = getArguments(makeConcreteNotation(tensor.getAssignment()));
  auto tensors = getTensors(tensor.getAssignment().getRhs());
  for (auto& operand : operands) {
    taco_iassert(util::contains(tensors, operand)) << operand.getName();
    tensors.at(operand).pack();
  }
}

static ParallelSchedule taco_parallel_sched = ParallelSchedule::Static;
static int taco_chunk_size = 0;
static int taco_num_threads = 1;

void taco_set_parallel_schedule(ParallelSchedule sched, int chunk_size) {
  taco_parallel_sched = sched;
  taco_chunk_size = chunk_size;
}

void taco_get_parallel_schedule(ParallelSchedule *sched, int *chunk_size) {
  *sched = taco_parallel_sched;
  *chunk_size = taco_chunk_size;
}

void taco_set_num_threads(int num_threads) {
  if (num_threads > 0) {
    taco_num_threads = num_threads;
  }
}

int taco_get_num_threads() {
  return taco_num_threads;
}

}<|MERGE_RESOLUTION|>--- conflicted
+++ resolved
@@ -391,34 +391,12 @@
 
   content->assembleWhileCompute = assembleWhileCompute;
 
-<<<<<<< HEAD
   IndexStmt stmt = makeConcreteNotation(makeReductionNotation(assignment));
   stmt = reorderLoopsTopologically(stmt);
   stmt = insertTemporaries(stmt);
   stmt = parallelizeOuterLoop(stmt);
   content->assembleFunc = lower(stmt, "assemble", true, false);
   content->computeFunc = lower(stmt, "compute",  assembleWhileCompute, true);
-=======
-  if (std::getenv("NEW_LOWER") && 
-      std::string(std::getenv("NEW_LOWER")) == "1") {
-    IndexStmt stmt = makeConcrete(assignment);
-    string reason;
-    stmt = reorderLoopsTopologically(stmt);
-    stmt = insertTemporaries(stmt);
-    taco_uassert(stmt != IndexStmt()) << reason;
-    if (!assembleWhileCompute) {
-      stmt = parallelizeOuterLoop(stmt);
-    }
-    content->assembleFunc = lower(stmt, "assemble", true, false);
-    content->computeFunc = lower(stmt, "compute",  assembleWhileCompute, true);
-  } else {
-    std::set<old::Property> assembleProperties, computeProperties;
-    assembleProperties.insert(old::Assemble);
-    computeProperties.insert(old::Compute);
-    if (assembleWhileCompute) {
-      computeProperties.insert(old::Assemble);
-    }
->>>>>>> ced0eddf
 
   content->module->reset();
   content->module->addFunction(content->assembleFunc);
