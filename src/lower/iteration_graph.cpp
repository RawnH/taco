#include "iteration_graph.h"

#include <set>
#include <vector>
#include <queue>
#include <functional>

#include "taco/index_notation/index_notation.h"
#include "taco/index_notation/index_notation_nodes.h"
#include "taco/index_notation/index_notation_visitor.h"
#include "taco/index_notation/schedule.h"
#include "iteration_forest.h"
#include "tensor_path.h"
#include "taco/util/strings.h"
#include "taco/util/collections.h"

using namespace std;

namespace taco {
namespace lower {

// class IterationGraph
struct IterationGraph::Content {
  Content(IterationForest iterationForest, const vector<IndexVar>& freeVars,
          TensorPath resultTensorPath, vector<TensorPath> tensorPaths,
          map<IndexExpr,TensorPath> mapAccessNodesToPaths, IndexExpr expr)
      : iterationForest(iterationForest),
        freeVars(freeVars.begin(), freeVars.end()),
        resultTensorPath(resultTensorPath),
        tensorPaths(tensorPaths),
        accessNodesToPaths(mapAccessNodesToPaths),
        expr(expr) {
  }
  IterationForest           iterationForest;
  set<IndexVar>             freeVars;

  TensorPath                resultTensorPath;
  vector<TensorPath>        tensorPaths;

  vector<TensorVar>         workspaces;

  map<IndexExpr,TensorPath> accessNodesToPaths;

  // TODO: This must be replaced by a map that maps each index variable to a
  //       (potentially rewritten) index expression.
  IndexExpr                 expr;
};

IterationGraph::IterationGraph() {
}

IterationGraph IterationGraph::make(const TensorVar& tensor) {
  Assignment assignment = tensor.getAssignment();
  IndexExpr expr = assignment.getRhs();

  vector<TensorPath> tensorPaths;
  vector<TensorVar> workspaces;
  map<IndexExpr,TensorPath> accessNodesToPaths;

  map<IndexVar,Dimension> indexVarDomains = assignment.getIndexVarDomains();

  map<IndexVar,IndexVar> oldToSplitVar;  // remap split index variables
  for (auto& indexVarRange : indexVarDomains) {
    auto indexVar = indexVarRange.first;
    oldToSplitVar.insert({indexVar, indexVar});
  }

  match(expr,
    function<void(const MulNode*,Matcher*)>([&](const MulNode* op,Matcher* ctx){
      // Remap split index variables (old) to the left index variables.
      for (auto& osplit : op->getOperatorSplits()) {
        oldToSplitVar[osplit.getOld()] = osplit.getLeft();

        // Add result workspace
<<<<<<< HEAD
        Type type(Float(), {indexVarRanges.at(osplit.getOld())});
        const size_t order = type.getShape().getOrder();
        Format format(std::vector<ModeTypePack>(order, Dense));
        TensorVar workspace("w", type, format);
=======
        Type type(Float(), {indexVarDomains.at(osplit.getOld())});
        TensorVar workspace("w", type, Dense);
>>>>>>> ef6057b7
        workspaces.push_back(workspace);

        // Add path to the left variable to store to workspace
        TensorPath workspaceResultPath({osplit.getLeft()},
                                       Access(workspace, {osplit.getLeft()}));
        tensorPaths.push_back(workspaceResultPath);

        // Add path to the old variable to load from workspace
        TensorPath workspaceOperandPath({osplit.getOld()},
                                        Access(workspace, {osplit.getOld()}));
        tensorPaths.push_back(workspaceOperandPath);
      }

      ctx->match(op->a);

      // Clean up mapping
      for (auto& osplit : op->getOperatorSplits()) {
        oldToSplitVar[osplit.getOld()] = osplit.getOld();
      }

      ctx->match(op->b);
    }),

    function<void(const AccessNode*)>([&](const AccessNode* op) {
      auto type = op->tensorVar.getType();
      taco_iassert(type.getShape().getOrder() == op->indexVars.size()) <<
          "Tensor access " << IndexExpr(op) << " but tensor format only has " <<
          type.getShape().getOrder() << " modes.";
      Format format = op->tensorVar.getFormat();

      // copy index variables to path
      vector<IndexVar> path(op->indexVars.size());
      for (size_t i=0; i < op->indexVars.size(); ++i) {
        int ordering = op->tensorVar.getFormat().getModeOrdering()[i];
        path[i] = oldToSplitVar.at(op->indexVars[ordering]);
      }

      TensorPath tensorPath(path, op);
      accessNodesToPaths.insert({op, tensorPath});
      tensorPaths.push_back(tensorPath);
    })
  );

  auto freeVars = tensor.getAssignment().getFreeVars();
  vector<IndexVar> resultVars;
  for (size_t i = 0; i < tensor.getType().getShape().getOrder(); ++i) {
    size_t idx = tensor.getFormat().getModeOrdering()[i];
    resultVars.push_back(freeVars[idx]);
  }
  TensorPath resultPath = TensorPath(resultVars, Access(tensor, freeVars));

  // Construct a forest decomposition from the tensor path graph
  IterationForest forest =
      IterationForest(util::combine({resultPath}, tensorPaths));

  // Create the iteration graph
  IterationGraph iterationGraph = IterationGraph();
  iterationGraph.content =
      make_shared<IterationGraph::Content>(forest, freeVars,
                                           resultPath, tensorPaths,
                                           accessNodesToPaths, expr);
  return iterationGraph;
}

const std::vector<IndexVar>& IterationGraph::getRoots() const {
  return content->iterationForest.getRoots();
}

const std::vector<IndexVar>&
IterationGraph::getChildren(const IndexVar& var) const {
  return content->iterationForest.getChildren(var);
}

const IndexVar& IterationGraph::getParent(const IndexVar& var) const {
  return content->iterationForest.getParent(var);
}

vector<IndexVar> IterationGraph::getAncestors(const IndexVar& var) const {
  std::vector<IndexVar> ancestors;
  ancestors.push_back(var);
  IndexVar parent = var;
  while (content->iterationForest.hasParent(parent)) {
    parent = content->iterationForest.getParent(parent);
    ancestors.push_back(parent);
  }
  return ancestors;
}

vector<IndexVar> IterationGraph::getDescendants(const IndexVar& var) const{
  vector<IndexVar> descendants;
  descendants.push_back(var);
  for (auto& child : getChildren(var)) {
    util::append(descendants, getDescendants(child));
  }
  return descendants;
}

const vector<TensorPath>& IterationGraph::getTensorPaths() const {
  return content->tensorPaths;
}

const TensorPath&
IterationGraph::getTensorPath(const IndexExpr& operand) const {
  taco_iassert(util::contains(content->accessNodesToPaths, operand));
  return content->accessNodesToPaths.at(operand);
}

const TensorPath& IterationGraph::getResultTensorPath() const {
  return content->resultTensorPath;
}

IndexVarType IterationGraph::getIndexVarType(const IndexVar& var) const {
  return (util::contains(content->freeVars, var))
      ? IndexVarType::Free : IndexVarType::Sum;
}

bool IterationGraph::isFree(const IndexVar& var) const {
  return getIndexVarType(var) == IndexVarType::Free;
}

bool IterationGraph::isReduction(const IndexVar& var) const {
  return !isFree(var);
}

bool IterationGraph::isLastFreeVariable(const IndexVar& var) const {
  return isFree(var) && !hasFreeVariableDescendant(var);
}

bool IterationGraph::hasFreeVariableDescendant(const IndexVar& var) const {
  // Traverse the iteration forest subtree of var to determine whether it has
  // any free variable descendants
  auto children = content->iterationForest.getChildren(var);
  for (auto& child : children) {
    if (isFree(child)) {
      return true;
    }
    // Child is not free; check if it a free descendent
    if (hasFreeVariableDescendant(child)) {
      return true;
    }
  }
  return false;
}

bool IterationGraph::hasReductionVariableAncestor(const IndexVar& var) const {
  if (isReduction(var)) {
    return true;
  }

  IndexVar parent = var;
  while (content->iterationForest.hasParent(parent)) {
    parent = content->iterationForest.getParent(parent);
    if (isReduction(parent)) {
      return true;
    }
  }
  return false;
}

const IndexExpr& IterationGraph::getIndexExpr(const IndexVar&) const {
  return content->expr;
}

void IterationGraph::printAsDot(std::ostream& os) {
  os << "digraph {";
  os << "\n root [label=\"\" shape=none]";

  for (auto& path : getTensorPaths()) {
    string name = path.getAccess().getTensorVar().getName();
    auto& vars = path.getVariables();
    if (vars.size() > 0) {
      os << "\n root -> " << vars[0]
         << " [label=\"" << name << "\"]";
    }
  }

  auto& resultPath = getResultTensorPath();
  string resultName = resultPath.getAccess().getTensorVar().getName();
  auto& resultVars = resultPath.getVariables();
  if (resultVars.size() > 0) {
    os << "\n root -> " << resultVars[0]
       << " [style=dashed label=\"" << resultName << "\"]";
  }

  for (auto& path : getTensorPaths()) {
    string name = path.getAccess().getTensorVar().getName();
    auto& vars = path.getVariables();
    for (size_t i = 1; i < vars.size(); i++) {
      os << "\n " << vars[i-1] << " -> " << vars[i]
         << " [label=\"" << name << "\"]";
    }
  }

  for (size_t i = 1; i < resultVars.size(); i++) {
    os << "\n " << resultVars[i-1] << " -> " << resultVars[i]
       << " [style=dashed label=\"" << resultName << "\"]";
  }
  os << "\n}\n";
  os.flush();
}

std::ostream& operator<<(std::ostream& os, const IterationGraph& graph) {
  os << "Index Variable Forest" << std::endl;
  os << graph.content->iterationForest << std::endl;
  os << "Result tensor path" << std::endl;
  os << "  " << graph.getResultTensorPath() << std::endl;
  os << "Tensor paths:" << std::endl;
  for (auto& tensorPath : graph.getTensorPaths()) {
    os << "  " << tensorPath << std::endl;
  }
  return os;
}

}}<|MERGE_RESOLUTION|>--- conflicted
+++ resolved
@@ -72,15 +72,10 @@
         oldToSplitVar[osplit.getOld()] = osplit.getLeft();
 
         // Add result workspace
-<<<<<<< HEAD
-        Type type(Float(), {indexVarRanges.at(osplit.getOld())});
+        Type type(Float(), {indexVarDomains.at(osplit.getOld())});
         const size_t order = type.getShape().getOrder();
-        Format format(std::vector<ModeTypePack>(order, Dense));
-        TensorVar workspace("w", type, format);
-=======
-        Type type(Float(), {indexVarDomains.at(osplit.getOld())});
-        TensorVar workspace("w", type, Dense);
->>>>>>> ef6057b7
+        Format dense(std::vector<ModeTypePack>(order, Dense));
+        TensorVar workspace("w", type, dense);
         workspaces.push_back(workspace);
 
         // Add path to the left variable to store to workspace
