#include "taco/lower/merge_lattice.h"

#include <set>
#include <vector>
#include <algorithm>

#include "taco/lower/iterator.h"
#include "taco/index_notation/index_notation.h"
#include "taco/index_notation/index_notation_nodes.h"
#include "taco/index_notation/index_notation_visitor.h"
#include "tensor_path.h"
#include "mode_access.h"
#include "taco/util/collections.h"
#include "taco/util/strings.h"
#include "taco/util/scopedmap.h"

using namespace std;

namespace taco {

class MergeLatticeBuilder : public IndexNotationVisitorStrict {
public:
  MergeLatticeBuilder(IndexVar i, Iterators iterators)
      : i(i), iterators(iterators) {}

  MergeLattice build(IndexStmt stmt) {
    stmt.accept(this);
    MergeLattice l = lattice;
    lattice = MergeLattice({});
    return l;
  }

  MergeLattice build(IndexExpr expr) {
    expr.accept(this);
    MergeLattice l = lattice;
    lattice = MergeLattice({});
    return l;
  }

private:
  IndexVar i;
  Iterators iterators;
  MergeLattice lattice = MergeLattice({});

  map<TensorVar,MergeLattice> latticesOfTemporaries;

  MergeLattice modeIterationLattice() {
    return MergeLattice({MergePoint({iterators.modeIterator(i)}, {}, {})});
  }

  void visit(const AccessNode* access)
  {
<<<<<<< HEAD
    IndexVar accessVar;
    i.getUnderivedParent(&accessVar);
    if (!util::contains(access->indexVars,accessVar)) {
=======
    if (util::contains(latticesOfTemporaries, access->tensorVar)) {
      // If the accessed tensor variable is a temporary with an associated merge
      // lattice then we return that lattice.
      lattice = latticesOfTemporaries.at(access->tensorVar);
      return;
    }

    if (!util::contains(access->indexVars,i)) {
>>>>>>> e0e9fbed
      // The access expression does not index i so we construct a lattice from
      // the mode iterator.  This is sufficient to support broadcast semantics!
      lattice = modeIterationLattice();
      return;
    }

    Iterator iterator = getIterator(access, accessVar);
    taco_iassert(iterator.hasCoordIter() || iterator.hasPosIter() ||
                 iterator.hasLocate())
        << "Iterator must support at least one capability";

<<<<<<< HEAD
    /// If iterator does not support coordinate or position iteration then
    /// we iterate over the dimension and locate from it
    vector<Iterator> pointIterators = {iterator};
    if (!i.isFull()) pointIterators.push_back(iterators.modeIterator(i));

=======

    // If iterator does not support coordinate or position iteration then
    // iterate over the dimension and locate from it
>>>>>>> e0e9fbed
    MergePoint point = (!iterator.hasCoordIter() && !iterator.hasPosIter())
                       ? MergePoint({iterators.modeIterator(i)}, {iterator}, {})
                       : MergePoint(pointIterators, {}, {});

    lattice = MergeLattice({point});
  }

  void visit(const LiteralNode* node) {
    // TODO: if constant is zero, then lattice should iterate over no coordinate
    //       (rather than all coordinates)
    lattice = modeIterationLattice();
  }

  void visit(const NegNode* node) {
    lattice = build(node->a);
  }

  void visit(const AddNode* node) {
    MergeLattice a = build(node->a);
    MergeLattice b = build(node->b);
    if (a.points().size() > 0 && b.points().size() > 0) {
      lattice = unionLattices(a, b);
    }
    // Scalar operands
    else if (a.points().size() > 0) {
      lattice = a;
    }
    else if (b.points().size() > 0) {
      lattice = b;
    }
  }

  void visit(const SubNode* expr) {
    MergeLattice a = build(expr->a);
    MergeLattice b = build(expr->b);
    if (a.points().size() > 0 && b.points().size() > 0) {
      lattice = unionLattices(a, b);
    }
    // Scalar operands
    else if (a.points().size() > 0) {
      lattice = a;
    }
    else if (b.points().size() > 0) {
      lattice = b;
    }
  }

  void visit(const MulNode* expr) {
    MergeLattice a = build(expr->a);
    MergeLattice b = build(expr->b);
    if (a.points().size() > 0 && b.points().size() > 0) {
      lattice = intersectLattices(a, b);
    }
    // Scalar operands
    else if (a.points().size() > 0) {
      lattice = a;
    }
    else if (b.points().size() > 0) {
      lattice = b;
    }
  }

  void visit(const DivNode* expr) {
    MergeLattice a = build(expr->a);
    MergeLattice b = build(expr->b);
    if (a.points().size() > 0 && b.points().size() > 0) {
      lattice = intersectLattices(a, b);
    }
    // Scalar operands
    else if (a.points().size() > 0) {
      lattice = a;
    }
    else if (b.points().size() > 0) {
      lattice = b;
    }
  }

  void visit(const SqrtNode* expr) {
    lattice = build(expr->a);
  }

  void visit(const CastNode* expr) {
    lattice = build(expr->a);
  }

  void visit(const CallIntrinsicNode* expr) {
    const auto zeroPreservingArgsSets = 
        expr->func->zeroPreservingArgs(expr->args);

    std::set<size_t> zeroPreservingArgs;
    for (const auto& zeroPreservingArgsSet : zeroPreservingArgsSets) {
      taco_iassert(!zeroPreservingArgsSet.empty());
      for (const auto zeroPreservingArg : zeroPreservingArgsSet) {
        zeroPreservingArgs.insert(zeroPreservingArg);
      }
    }

    MergeLattice l = modeIterationLattice();
    for (size_t i = 0; i < expr->args.size(); ++i) {
      if (!util::contains(zeroPreservingArgs, i)) {
        MergeLattice argLattice = build(expr->args[i]);
        l = unionLattices(l, argLattice);
      }
    }

    for (const auto& zeroPreservingArgsSet : zeroPreservingArgsSets) {
      MergeLattice zeroPreservingLattice({});
      for (const auto zeroPreservingArg : zeroPreservingArgsSet) {
        MergeLattice argLattice = build(expr->args[zeroPreservingArg]);
        zeroPreservingLattice = unionLattices(zeroPreservingLattice, 
                                              argLattice);
      }
      l = intersectLattices(l, zeroPreservingLattice);
    }

    lattice = l;
  }

  void visit(const ReductionNode* node) {
    taco_ierror << "Merge lattices must be created from concrete index "
    << "notation, which does not have reduction nodes.";
  }

  void visit(const AssignmentNode* node) {
<<<<<<< HEAD
    MergeLattice l = build(node->rhs);
    if (node->lhs.getTensorVar().getOrder() == 0) {
      lattice = l;
      return;
    }

    IndexVar accessVar;
    i.getUnderivedParent(&accessVar);
    Iterator result = getIterator(node->lhs, accessVar);

    // Add result to each point in l
    vector<MergePoint> points;
    for (auto& point : l.points()) {
      points.push_back(MergePoint(point.iterators(), point.locators(),
                                  {result}));
=======
    lattice = build(node->rhs);
    latticesOfTemporaries.insert({node->lhs.getTensorVar(), lattice});

    if (util::contains(node->lhs.getIndexVars(), i)) {
      // Add result to each point in l
      Iterator result = getIterator(node->lhs);
      vector<MergePoint> points;
      for (auto& point : lattice.points()) {
        points.push_back(MergePoint(point.iterators(), point.locators(),
                                    {result}));
      }
      lattice = MergeLattice(points);
>>>>>>> e0e9fbed
    }
  }

  void visit(const YieldNode* node) {
    lattice = build(node->expr);
  }

  void visit(const ForallNode* node) {
    lattice = build(node->stmt);
  }

  void visit(const WhereNode* node) {
    // Each where produces a temporary that is consumed on the left-hand side.
    // Since where nodes can be nested, it is possible to for multiple
    // temporaries to be consumed by a consumer expression.  The expression that
    // compute temporaries have an iteration space.  The merge lattice of these
    // iteration spaces must be merged with the iteration space of the
    // expression the temporary is combined with.  The merge lattice
    // construction strategy for where nodes is to keep a map of temporaries and
    // their corresponding merge lattices.
    build(node->producer);
    lattice = build(node->consumer);
  }

  void visit(const MultiNode* node) {
    lattice = unionLattices(build(node->stmt1), build(node->stmt2));
  }

  void visit(const SequenceNode* node) {
    taco_not_supported_yet;
  }

<<<<<<< HEAD
  Iterator getIterator(Access access, IndexVar accessVar) {
    int loc = (int)util::locate(access.getIndexVars(), accessVar) + 1;
=======
  Iterator getIterator(Access access) {
    taco_iassert(util::contains(access.getIndexVars(), i));
    int loc = (int)util::locate(access.getIndexVars(), i) + 1;
>>>>>>> e0e9fbed
    return iterators.levelIterator(ModeAccess(access, loc));
  }

  /**
   * The intersection of two lattices is the result of merging all the
   * combinations of merge points from the two lattices.
   */
  static MergeLattice intersectLattices(MergeLattice left, MergeLattice right)
  {
    vector<MergePoint> points;

    // Choose a side to locate from.  We can only choose one side, we make this
    // decision once for all intersected lattice points, and we locate from the
    // right by default.
    bool locateLeft = locateFromLeft(left, right);

    // Append all combinations of a and b merge points
    for (auto& leftPoint : left.points()) {
      for (auto& rightPoint : right.points()) {
        points.push_back(intersectPoints(leftPoint, rightPoint, locateLeft));
      }
    }

    return MergeLattice(points);
  }

  /**
   * The union of two lattices is an intersection followed by the lattice
   * points of the first lattice followed by the merge points of the second.
   */
  static MergeLattice unionLattices(MergeLattice left, MergeLattice right)
  {
    vector<MergePoint> points;

    // Append all combinations of the merge points of a and b
    for (auto& apoint : left.points()) {
      for (auto& bpoint : right.points()) {
        points.push_back(unionPoints(apoint, bpoint));
      }
    }

    // Append the merge points of a
    util::append(points, left.points());

    // Append the merge points of b
    util::append(points, right.points());


    // Optimization: insert a dimension iterator if one of the iterators in the
    //               iterate set is not ordered.
    points = insertDimensionIteratorIfNotOrdered(points);

    // Optimization: move iterators to the locate set if they support locate and
    //               are subsets of some other iterator.
    points = moveLocateSubsetIteratorsToLocateSet(points);

    // Optimization: remove lattice points that lack any of the full iterators
    //               of the first point, since when a full iterator exhausts we
    //               have iterated over the whole space.
    points = removePointsThatLackFullIterators(points);

    // Optimization: remove lattice points whose iterators are identical to the
    //               iterators of an earlier point, since we have already iterated
    //               over this sub-space.
    points = removePointsWithIdenticalIterators(points);

    return MergeLattice(points);
  }

  /**
   * Conjunctively merge two merge points a and b into a new point. The steps
   * of the new merge point are a union (concatenation) of the steps of a and
   * b. The expression of the new merge point is expr_a op expr_b, where op is
   * a binary expr type.  If locateLeft is true then we will locate from a,
   *  otherwise we will locate from b.
   */
  static MergePoint intersectPoints(MergePoint left, MergePoint right,
                                    bool locateLeft)
  {
    vector<Iterator> iterators;
    vector<Iterator> locators;

    tie(iterators, locators) = split((locateLeft ? left : right).iterators(),
                                     [](Iterator it){return !it.hasLocate();});
    iterators = filter(iterators, [](Iterator it) {
      return !it.isDimensionIterator();
    });

    iterators = (locateLeft) ? combine(iterators, right.iterators())
                             : combine(left.iterators(), iterators);
    locators = (locateLeft) ? combine(locators, left.locators(),
                                      right.locators())
                            : combine(left.locators(), locators,
                                      right.locators());

    // Remove duplicate iterators.
    iterators = deduplicateDimensionIterators(iterators);

    vector<Iterator> results = combine(left.results(),   right.results());

    return MergePoint(iterators, locators, results);
  }

  /**
   * Disjunctively merge two merge points a and b into a new point. The steps
   * of the new merge point are a union (concatenation) of the steps of a and
   * b. The expression of the new merge point is expr_a op expr_b, where op is
   * a binary expr type.
   */
  static MergePoint unionPoints(MergePoint left, MergePoint right)
  {
    vector<Iterator> iterators= combine(left.iterators(),right.iterators());
    vector<Iterator> locaters = combine(left.locators(), right.locators());
    vector<Iterator> results  = combine(left.results(),  right.results());

    // Remove duplicate iterators.
    iterators = deduplicateDimensionIterators(iterators);

    return MergePoint(iterators, locaters, results);
  }

  static bool locateFromLeft(MergeLattice left, MergeLattice right)
  {
    // Locate from the side with a dimension iterator
    if (any(right.iterators(),
            [](Iterator it){ return it.isDimensionIterator(); })) {
      return false;
    }
    if (any(left.iterators(),
            [](Iterator it){ return it.isDimensionIterator(); })) {
      return true;
    }

    // Locate from the side with a full+locate iterator
    if (any(right.iterators(),
            [](Iterator it){ return it.isFull() && it.hasLocate(); })) {
      return false;
    }
    if (any(left.iterators(),
            [](Iterator it){ return it.isFull() && it.hasLocate(); })) {
      return true;
    }

    // Locate from the side with more locate iterators
    size_t leftNumLocates  = count(left.iterators(),
                                   [](Iterator it){ return it.hasLocate(); });
    size_t rightNumLocates = count(right.iterators(),
                                   [](Iterator it){ return it.hasLocate(); });
    return (leftNumLocates > rightNumLocates);
  }

  static vector<MergePoint>
  insertDimensionIteratorIfNotOrdered(vector<MergePoint> points)
  {
    vector<MergePoint> results;
    for (auto& point : points) {
      vector<Iterator> iterators = point.iterators();
      if (any(iterators, [](Iterator it){ return !it.isOrdered(); }) &&
          !any(iterators, [](Iterator it){ return it.isDimensionIterator(); })) {
        taco_iassert(point.iterators().size() > 0);
        Iterator dimension(iterators[0].getIndexVar());
        results.push_back(MergePoint(combine(iterators, {dimension}),
                                     point.locators(),
                                     point.results()));
      }
      else {
        results.push_back(point);
      }
    }
    return results;
  }

  static vector<MergePoint>
  moveLocateSubsetIteratorsToLocateSet(vector<MergePoint> points)
  {
    vector<Iterator> full = filter(points[0].iterators(),
                                   [](Iterator it){ return it.isFull(); });

    // We only support, for now, optimizing for subsets of full iterators.  If
    // there are no full iterators then we don't do anything.
    if (full.size() == 0) {
      return points;
    }

    // Move locate iterators to the locate set, except the first full iterator.
    Iterator firstFull = full[0];
    vector<MergePoint> result;
    for (auto& point : points) {
      vector<Iterator> locators;
      vector<Iterator> iterators;
      tie(locators, iterators) = split(point.iterators(),
                                       [&firstFull](Iterator it) {
                                         return it.hasLocate() && it != firstFull;
                                       });
      result.push_back(MergePoint(iterators,
                                  combine(point.locators(), locators),
                                  point.results()));
    }
    return result;
  }

  static vector<MergePoint>
  removePointsThatLackFullIterators(vector<MergePoint> points)
  {
    vector<MergePoint> result;
    vector<Iterator> fullIterators = filter(points[0].iterators(),
                                            [](Iterator it){return it.isFull();});
    for (auto& point : points) {
      bool missingFullIterator = false;
      for (auto& fullIterator : fullIterators) {
        if (!util::contains(point.iterators(), fullIterator)) {
          missingFullIterator = true;
          break;
        }
      }
      if (!missingFullIterator) {
        result.push_back(point);
      }
    }
    return result;
  }

  static vector<MergePoint>
  removePointsWithIdenticalIterators(vector<MergePoint> points)
  {
    vector<MergePoint> result;
    set<set<Iterator>> iteratorSets;
    for (auto& point : points) {
      set<Iterator> iteratorSet(point.iterators().begin(), 
                                point.iterators().end());
      if (util::contains(iteratorSets, iteratorSet)) {
        continue;
      }
      result.push_back(point);
      iteratorSets.insert(iteratorSet);
    }
    return result;
  }

  static vector<Iterator>
  deduplicateDimensionIterators(const vector<Iterator>& iterators)
  {
    vector<Iterator> deduplicates;

    // Remove all but one of the dense iterators, which are all the same.
    bool dimensionIteratorFound = false;
    for (auto& iterator : iterators) {
      if (iterator.isDimensionIterator()) {
        if (!dimensionIteratorFound) {
          deduplicates.push_back(iterator);
          dimensionIteratorFound = true;
        }
      }
      else {
        deduplicates.push_back(iterator);
      }
    }
    return deduplicates;
  }
};


// class MergeLattice
MergeLattice::MergeLattice(vector<MergePoint> points) : points_(points)
{
}

MergeLattice MergeLattice::make(Forall forall, Iterators iterators)
{
  // If nested forall statements share underived IndexVar parent
  // then not enough information yet to iterate over any tensors
  IndexVar indexVar = forall.getIndexVar();
  IndexVar parent;
  bool sharedParent = false;

  indexVar.getUnderivedParent(&parent);

  match(forall.getStmt(),
       function<void(const ForallNode*,Matcher*)>([&](
             const ForallNode* n, Matcher* m) {
          IndexVar nestedParent;
          n->indexVar.getUnderivedParent(&nestedParent);
          if (nestedParent == parent) {
            sharedParent = true;
          }
          else {
            m->match(n->stmt);
          }
       }
  ));

  if (sharedParent) {
    return MergeLattice({MergePoint({iterators.modeIterator(indexVar)}, {}, {})});
  }
  else {
    MergeLatticeBuilder builder(forall.getIndexVar(), iterators);
    return builder.build(forall.getStmt());
  }
}

MergeLattice MergeLattice::subLattice(MergePoint lp) const {
  // A merge point lp dominats lq iff it contains a subset of lp's
  // tensor path steps. So we scan through the points and filter those points.
  vector<MergePoint> dominatedPoints;
  vector<Iterator> lpIterators = lp.iterators();
  sort(lpIterators.begin(), lpIterators.end());
  for (auto& lq : this->points()) {
    vector<Iterator> lqIterators = lq.iterators();
    sort(lqIterators.begin(), lqIterators.end());
    if (includes(lpIterators.begin(), lpIterators.end(),
                      lqIterators.begin(), lqIterators.end())) {
      dominatedPoints.push_back(lq);
    }
  }
  return MergeLattice(dominatedPoints);
}

const vector<MergePoint>& MergeLattice::points() const {
  return points_;
}

const vector<Iterator>& MergeLattice::iterators() const {
  // The iterators merged by a lattice are those merged by the first point
  taco_iassert(points().size() > 0) << "No merge points in the merge lattice";
  return points()[0].iterators();
}

set<Iterator> MergeLattice::exhausted(MergePoint point) {
  set<Iterator> notExhaustedIters(point.iterators().begin(),
                                  point.iterators().end());

  set<Iterator> exhausted;
  for (auto& iterator : iterators()) {
    if (!util::contains(notExhaustedIters, iterator)) {
      exhausted.insert(iterator);
    }
  }

  return exhausted;
}

const std::vector<Iterator>& MergeLattice::results() const {
  taco_iassert(points().size() > 0) << "No merge points in the merge lattice";
  return points()[0].results();
}

bool MergeLattice::exact() const {
  // A lattice is full if any merge point iterates over only full iterators
  // or if each sparse iterator is uniquely iterated by some lattice point.
  set<Iterator> uniquelyMergedIterators;
  for (auto& point : this->points()) {
    if (all(point.iterators(), [](Iterator it) {return it.isFull();})) {
      return true;
    }
  }

  for (auto& point : this->points()) {
    if (point.iterators().size() == 1) {
      uniquelyMergedIterators.insert(point.iterators()[0]);
    }
  }

  for (auto& it : iterators()) {
    if (!util::contains(uniquelyMergedIterators, it)) {
      return false;
    }
  }
  return true;
}

ostream& operator<<(ostream& os, const MergeLattice& ml) {
  return os << util::join(ml.points(), ", ");
}

bool operator==(const MergeLattice& a, const MergeLattice& b) {
  auto& apoints = a.points();
  auto& bpoints = b.points();
  if (apoints.size() != bpoints.size()) {
    return false;
  }
  for (size_t i = 0; i < apoints.size(); i++) {
    if (apoints[i] != bpoints[i]) {
      return false;
    }
  }
  return true;
}

bool operator!=(const MergeLattice& a, const MergeLattice& b) {
  return !(a == b);
}


// class MergePoint
struct MergePoint::Content {
  std::vector<Iterator> iterators;
  std::vector<Iterator> locators;
  std::vector<Iterator> results;
};

MergePoint::MergePoint(const vector<Iterator>& iterators,
                       const vector<Iterator>& locators,
                       const vector<Iterator>& results) : content_(new Content) {
  taco_uassert(all(iterators,
                   [](Iterator it){ return it.hasLocate() || it.isOrdered(); }))
      << "Merge points do not support iterators that do not have locate and "
      << "that are not ordered.";

  content_->iterators = iterators;
  content_->locators = locators;
  content_->results = results;
}

const vector<Iterator>& MergePoint::iterators() const {
  return content_->iterators;
}

std::vector<Iterator> MergePoint::rangers() const {
  // We can remove an iterator from the rangers iff it is guaranteed to be
  // exhausted after the other rangers (the rangers are the iterators we iterate
  // over until one is exhausted).  This holds if the largest coordinate of this
  // iterator is smaller than the largest coordinate of the other iterators.
  // We will, conservatively, say this condition holds if the iterator is full
  // and there exist another iterator that is not full, since this iterator is
  // then a superset of that iterator.  We will start with all iterators and
  // only add those for which this condition does not hold to the rangers.
  if (any(iterators(), [](Iterator iterator){return !iterator.isFull();})) {
    vector<Iterator> rangers;
    for (auto& iterator : iterators()) {
      if (!iterator.isFull()) {
        rangers.push_back(iterator);
      }
    }
    return rangers;
  }
  return iterators();
}

std::vector<Iterator> MergePoint::mergers() const {
  // We can remove an iterator from the mergers iff it is a subset of the other
  // mergers (the mergers ar the iterators that specify the points we visit
  // within the range specified by the rangers).  We will, conservatively, say
  // that this condition holds if one of the other iterators is full, since this
  // iterator is then a subset of it.  We will start with all iterators and only
  // add those for which this condition does not hold to the mergers.
  if (any(iterators(), [](Iterator iterator){return iterator.isFull();})) {
    vector<Iterator> mergers;
    for (auto& iterator : iterators()) {
      if (iterator.isFull()) {
        mergers.push_back(iterator);
      }
    }
    return mergers;
  }

  // explicitly remove dimension iterators that are not full
  if (any(iterators(), [](Iterator iterator){return !iterator.isFull() && iterator.isDimensionIterator();})) {
    vector<Iterator> mergers;
    for (auto& iterator : iterators()) {
      if (!iterator.isDimensionIterator()) {
        mergers.push_back(iterator);
      }
    }
    return mergers;
  }

  return iterators();
}

const std::vector<Iterator>& MergePoint::locators() const {
  return content_->locators;
}

const std::vector<Iterator>& MergePoint::results() const {
  return content_->results;
}

ostream& operator<<(ostream& os, const MergePoint& mlp) {
  os << "[";
  os << util::join(mlp.iterators(), ", ");
  if (mlp.iterators().size() > 0) os << " ";
  os << "|";
  os << " ";
  os << util::join(mlp.locators(),  ", ");
  if (mlp.locators().size() > 0) os << " ";
  os << "|";
  if (mlp.results().size() > 0) os << " ";
  os << util::join(mlp.results(),   ", ");
  os << "]";
  return os;
}

static bool compare(const vector<Iterator>& a, const vector<Iterator>& b) {
  if (a.size() != b.size()) {
    return false;
  }
  for (auto iterators : util::zip(a,b)) {
    if (iterators.first != iterators.second) {
      return false;
    }
  }
  return true;
}

bool operator==(const MergePoint& a, const MergePoint& b) {
  if (!compare(a.iterators(), b.iterators())) return false;
  if (!compare(a.locators(), b.locators())) return false;
  if (!compare(a.results(), b.results())) return false;
  return true;
}

bool operator!=(const MergePoint& a, const MergePoint& b) {
  return !(a == b);
}


// Free functions
std::vector<Iterator> deduplicate(const std::vector<Iterator>& iterators) {
  vector<Iterator> deduplicates;

  // Remove all but one of the dense iterators, which are all the same.
  bool added = false;
  for (auto& iterator : iterators) {
    if (iterator.isFull() && iterator.isOrdered()) {
      if (!added) {
        deduplicates.push_back(iterator);
        added = true;
      }
    }
    else {
      deduplicates.push_back(iterator);
    }
  }
  return deduplicates;
}

vector<Iterator> simplify(const vector<Iterator>& iterators) {
  vector<Iterator> simplifiedIterators;
  vector<Iterator> fullIterators;

  for (const auto& iter : iterators) {
    if (!iter.isFull()) {
      simplifiedIterators.push_back(iter);
    } else if (fullIterators.empty()) {
      // must iterate over at least one of the full dimensions
      fullIterators.push_back(iter);
    } else if (!iter.hasLocate()) {
      // preferably iterate over only full dimensions that do not support locate
      if (fullIterators[0].hasLocate()) {
        fullIterators.clear();
      }
      fullIterators.push_back(iter);
    }
  }
  util::append(simplifiedIterators, fullIterators);

  return simplifiedIterators;
}

}<|MERGE_RESOLUTION|>--- conflicted
+++ resolved
@@ -50,11 +50,9 @@
 
   void visit(const AccessNode* access)
   {
-<<<<<<< HEAD
-    IndexVar accessVar;
-    i.getUnderivedParent(&accessVar);
-    if (!util::contains(access->indexVars,accessVar)) {
-=======
+//    IndexVar accessVar;
+//    i.getUnderivedParent(&accessVar);
+//    if (!util::contains(access->indexVars,accessVar)) {
     if (util::contains(latticesOfTemporaries, access->tensorVar)) {
       // If the accessed tensor variable is a temporary with an associated merge
       // lattice then we return that lattice.
@@ -63,32 +61,36 @@
     }
 
     if (!util::contains(access->indexVars,i)) {
->>>>>>> e0e9fbed
       // The access expression does not index i so we construct a lattice from
       // the mode iterator.  This is sufficient to support broadcast semantics!
       lattice = modeIterationLattice();
       return;
     }
 
-    Iterator iterator = getIterator(access, accessVar);
+//    Iterator iterator = getIterator(access, accessVar);
+//    taco_iassert(iterator.hasCoordIter() || iterator.hasPosIter() ||
+//                 iterator.hasLocate())
+//        << "Iterator must support at least one capability";
+
+    /// If iterator does not support coordinate or position iteration then
+    /// we iterate over the dimension and locate from it
+//    vector<Iterator> pointIterators = {iterator};
+//    if (!i.isFull()) pointIterators.push_back(iterators.modeIterator(i));
+
+    Iterator iterator = getIterator(access, i);
     taco_iassert(iterator.hasCoordIter() || iterator.hasPosIter() ||
                  iterator.hasLocate())
-        << "Iterator must support at least one capability";
-
-<<<<<<< HEAD
-    /// If iterator does not support coordinate or position iteration then
-    /// we iterate over the dimension and locate from it
-    vector<Iterator> pointIterators = {iterator};
-    if (!i.isFull()) pointIterators.push_back(iterators.modeIterator(i));
-
-=======
+            << "Iterator must support at least one capability";
 
     // If iterator does not support coordinate or position iteration then
     // iterate over the dimension and locate from it
->>>>>>> e0e9fbed
+//    MergePoint point = (!iterator.hasCoordIter() && !iterator.hasPosIter())
+//                       ? MergePoint({iterators.modeIterator(i)}, {iterator}, {})
+//                       : MergePoint(pointIterators, {}, {});
+
     MergePoint point = (!iterator.hasCoordIter() && !iterator.hasPosIter())
                        ? MergePoint({iterators.modeIterator(i)}, {iterator}, {})
-                       : MergePoint(pointIterators, {}, {});
+                       : MergePoint({iterator}, {}, {});
 
     lattice = MergeLattice({point});
   }
@@ -210,36 +212,23 @@
   }
 
   void visit(const AssignmentNode* node) {
-<<<<<<< HEAD
-    MergeLattice l = build(node->rhs);
-    if (node->lhs.getTensorVar().getOrder() == 0) {
-      lattice = l;
-      return;
-    }
-
-    IndexVar accessVar;
-    i.getUnderivedParent(&accessVar);
-    Iterator result = getIterator(node->lhs, accessVar);
-
-    // Add result to each point in l
-    vector<MergePoint> points;
-    for (auto& point : l.points()) {
-      points.push_back(MergePoint(point.iterators(), point.locators(),
-                                  {result}));
-=======
+
+//    IndexVar accessVar;
+//    i.getUnderivedParent(&accessVar);
+//    Iterator result = getIterator(node->lhs, accessVar);
+
     lattice = build(node->rhs);
     latticesOfTemporaries.insert({node->lhs.getTensorVar(), lattice});
 
     if (util::contains(node->lhs.getIndexVars(), i)) {
       // Add result to each point in l
-      Iterator result = getIterator(node->lhs);
+      Iterator result = getIterator(node->lhs, i);
       vector<MergePoint> points;
       for (auto& point : lattice.points()) {
         points.push_back(MergePoint(point.iterators(), point.locators(),
                                     {result}));
       }
       lattice = MergeLattice(points);
->>>>>>> e0e9fbed
     }
   }
 
@@ -272,14 +261,9 @@
     taco_not_supported_yet;
   }
 
-<<<<<<< HEAD
   Iterator getIterator(Access access, IndexVar accessVar) {
+    taco_iassert(util::contains(access.getIndexVars(), accessVar));
     int loc = (int)util::locate(access.getIndexVars(), accessVar) + 1;
-=======
-  Iterator getIterator(Access access) {
-    taco_iassert(util::contains(access.getIndexVars(), i));
-    int loc = (int)util::locate(access.getIndexVars(), i) + 1;
->>>>>>> e0e9fbed
     return iterators.levelIterator(ModeAccess(access, loc));
   }
 
