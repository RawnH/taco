--- conflicted
+++ resolved
@@ -442,14 +442,9 @@
         if (needsZero(ctx, nextIdxVars)) {
           const std::string iterName = "p" + resultTensor.as<Var>()->name;
           Expr iterVar = Var::make(iterName, Int());
-<<<<<<< HEAD
-          Stmt zeroStmt = Store::make(target.tensor, iterVar, 0.0);
-          Stmt zeroLoop = For::make(iterVar, initBegin, initEnd, 1ll, zeroStmt, LoopKind::Serial, false);
-=======
           Expr zero = ir::Literal::zero(target.tensor.type());
           Stmt zeroStmt = Store::make(target.tensor, iterVar, zero);
-          Stmt zeroLoop = For::make(iterVar, initBegin, initEnd, 1ll, zeroStmt);
->>>>>>> 73ee2886
+          Stmt zeroLoop = For::make(iterVar, initBegin, initEnd, 1ll, zeroStmt, LoopKind::Serial, false);
           code.push_back(zeroLoop);
         }
       }
@@ -970,13 +965,8 @@
                    (!isa<ir::Literal>(sz) ||
                    !to<ir::Literal>(sz)->equalsScalar(allocSize))) {
           Expr iterVar = Var::make("p" + name, Int());
-<<<<<<< HEAD
-          Stmt zeroStmt = Store::make(target.tensor, iterVar, 0.0);
+          Stmt zeroStmt = Store::make(target.tensor, iterVar, zero);
           body.push_back(For::make(iterVar, 0ll, sz, 1ll, zeroStmt, LoopKind::Serial, false));
-=======
-          Stmt zeroStmt = Store::make(target.tensor, iterVar, zero);
-          body.push_back(For::make(iterVar, 0ll, sz, 1ll, zeroStmt));
->>>>>>> 73ee2886
         }
       }
     }
