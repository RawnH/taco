#include "taco/lower/lower.h"

#include <algorithm>
#include <vector>
#include <stack>
#include <set>
#include <map>

#include "taco/index_notation/index_notation.h"

#include "taco/ir/ir.h"
#include "taco/ir/ir_visitor.h"
#include "taco/ir/simplify.h"
#include "ir/ir_generators.h"

#include "lower_codegen.h"
#include "iterators.h"
#include "tensor_path.h"
#include "merge_lattice.h"
#include "iteration_graph.h"
#include "expr_tools.h"
#include "taco/index_notation/index_notation_nodes.h"
#include "taco/index_notation/index_notation_rewriter.h"
#include "taco/index_notation/schedule.h"
#include "storage/iterator.h"
#include "taco/util/name_generator.h"
#include "taco/util/collections.h"
#include "taco/util/strings.h"

using namespace std;

namespace taco {
namespace lower {

using namespace taco::ir;
using taco::storage::Iterator;

struct Context {
  /// Determines what kind of code to emit (e.g. compute and/or assembly)
  std::set<Property>       properties;

  /// The iteration graph to use for lowering the index expression
  IterationGraph           iterationGraph;

  /// The iterators of the tensor tree levels
  Iterators                iterators;

  /// Maps tensor (scalar) temporaries to IR variables.
  /// (Not clear if this approach to temporaries is too hacky.)
  std::map<TensorVar,Expr> temporaries;

  std::map<Iterator,Expr>  idxVars;

  Expr                     valsCapacity;

  Context(const IterationGraph& iterationGraph,
          const set<Property>& properties,
          const map<TensorVar,Expr>& tensorVars) {
    this->properties = properties;
    this->iterationGraph = iterationGraph;
    this->iterators = Iterators(iterationGraph, tensorVars);
  }
};

struct Target {
  Expr tensor;
  Expr pos;
};

enum ComputeCase {
  // Emit the last free variable. We first recurse to compute remaining
  // reduction variables into a temporary, before we compute and store the
  // main expression
  LAST_FREE,

  // Emit a variable above the last free variable. First emit code to compute
  // available expressions and store them in temporaries, before
  // we recurse on the next index variable.
  ABOVE_LAST_FREE,

  // Emit a variable below the last free variable. First recurse to emit
  // remaining (summation) variables, before we add in the available expressions
  // for the current summation variable.
  BELOW_LAST_FREE
};

static ComputeCase getComputeCase(const IndexVar& indexVar,
                                  const IterationGraph& iterationGraph) {
  if (iterationGraph.isLastFreeVariable(indexVar)) {
    return LAST_FREE;
  }
  else if (iterationGraph.hasFreeVariableDescendant(indexVar)) {
    return ABOVE_LAST_FREE;
  }
  else {
    return BELOW_LAST_FREE;
  }
}

static bool needsZero(const Context& ctx,
                      const std::vector<IndexVar>& resultIdxVars) {
  const auto& resultTensorPath = ctx.iterationGraph.getResultTensorPath();
  
  for (const auto& idxVar : resultIdxVars) {
    if (ctx.iterators[resultTensorPath.getStep(idxVar)].hasInsert()) {
      for (const auto& tensorPath : ctx.iterationGraph.getTensorPaths()) {
        if (util::contains(tensorPath.getVariables(), idxVar) &&
            !ctx.iterators[tensorPath.getStep(idxVar)].isFull()) {
          return true;
        }
      }
    }
  }

  return false;
}

static bool needsZero(const Context& ctx) {
  const auto& graph = ctx.iterationGraph;
  const auto& resultIdxVars = graph.getResultTensorPath().getVariables();

  if (graph.hasReductionVariableAncestor(resultIdxVars.back())) {
    return true;
  }

  return needsZero(ctx, resultIdxVars);
}

static IndexExpr emitAvailableExprs(const IndexVar& indexVar,
                                    const IndexExpr& indexExpr, Context* ctx,
                                    vector<Stmt>* stmts) {
  vector<IndexVar>  visited    = ctx->iterationGraph.getAncestors(indexVar);
  vector<IndexExpr> availExprs = getAvailableExpressions(indexExpr, visited);
  map<IndexExpr,IndexExpr> substitutions;
  for (const IndexExpr& availExpr : availExprs) {
    TensorVar t("t" + indexVar.getName(), availExpr.getDataType());
    substitutions.insert({availExpr, taco::Access(t)});
    Expr tensorVarExpr = Var::make(t.getName(), availExpr.getDataType());
    ctx->temporaries.insert({t, tensorVarExpr});
    Expr expr = lowerToScalarExpression(availExpr, ctx->iterators,
                                        ctx->iterationGraph, ctx->temporaries);
    stmts->push_back(VarAssign::make(tensorVarExpr, expr, true));
  }
  return replace(indexExpr, substitutions);
}

static void emitComputeExpr(const Target& target, const IndexVar& indexVar,
                            const IndexExpr& indexExpr, const Context& ctx,
                            vector<Stmt>* stmts, bool accum) {
  Expr expr = lowerToScalarExpression(indexExpr, ctx.iterators,
                                      ctx.iterationGraph, ctx.temporaries);
  auto& iterationGraph = ctx.iterationGraph;
  if (target.pos.defined()) {
    Stmt store = iterationGraph.hasReductionVariableAncestor(indexVar) || accum
        ? compoundStore(target.tensor, target.pos, expr)
        :   Store::make(target.tensor, target.pos, expr);
    stmts->push_back(store);
  }
  else {
    Stmt assign = iterationGraph.hasReductionVariableAncestor(indexVar) || accum
        ?  compoundAssign(target.tensor, expr)
        : VarAssign::make(target.tensor, expr);
    stmts->push_back(assign);
  }
}

static LoopKind doParallelize(const IndexVar& indexVar, const Expr& tensor, 
                              const Context& ctx) {
  if (ctx.iterationGraph.getAncestors(indexVar).size() != 1 ||
      ctx.iterationGraph.isReduction(indexVar) || 
      util::contains(ctx.properties, Assemble)) {
    return LoopKind::Serial;
  }

  const TensorPath& resultPath = ctx.iterationGraph.getResultTensorPath();
  for (size_t i = 0; i < resultPath.getSize(); i++){
    if (!ctx.iterators[resultPath.getStep(i)].hasInsert()) {
      return LoopKind::Serial;
    }
  }

  const TensorPath parallelizedAccess = [&]() {
    const auto tensorName = tensor.as<Var>()->name;
    for (const auto& tensorPath : ctx.iterationGraph.getTensorPaths()) {
      if (tensorPath.getAccess().getTensorVar().getName() == tensorName) {
        return tensorPath;
      }
    }
    taco_iassert(false);
    return TensorPath();
  }();

  if (parallelizedAccess.getSize() <= 2) {
    return LoopKind::Static;
  }

  for (size_t i = 1; i < parallelizedAccess.getSize(); ++i) {
    if (ctx.iterators[parallelizedAccess.getStep(i)].isFull()) {
      return LoopKind::Static;
    }
  }

  return LoopKind::Dynamic;
}

/// Expression evaluates to true iff none of the iteratators are exhausted
static Expr noneExhausted(const std::vector<Iterator>& iterators) {
  taco_iassert(!iterators.empty());

  std::vector<Expr> stepIterLqEnd;
  for (const auto& iter : iterators) {
    if (!iter.isFull()) {
      Expr iterUnexhausted = Lt::make(iter.getIteratorVar(), iter.getEndVar());
      stepIterLqEnd.push_back(iterUnexhausted);
    }
  }
  return !stepIterLqEnd.empty() ? conjunction(stepIterLqEnd) : 
         Lt::make(iterators[0].getIteratorVar(), iterators[0].getEndVar());
}

/// Expression evaluates to true iff all the iterator idx vars are equal to idx
/// or if there are no iterators.
static Expr allEqualTo(const std::vector<Iterator>& iterators, Expr idx) {
  if (iterators.empty()) {
    return true;
  }

  std::vector<Expr> iterIdxEqualToIdx;
  for (const auto& iter : iterators) {
    iterIdxEqualToIdx.push_back(Eq::make(iter.getIdxVar(), idx));
  }
  return conjunction(iterIdxEqualToIdx);
}

static Expr allValidDerefs(const std::vector<Iterator>& iterators, 
                           const std::set<Iterator>& guardedIters) {
  std::vector<Expr> iterValid;
  for (const auto& iter : iterators) {
    if (util::contains(guardedIters, iter)) {
      iterValid.push_back(iter.getValidVar());
    }
  }
  return iterValid.empty() ? true : conjunction(iterValid);
}

/// Returns a bitmask where the i-th bit is set to true iff the i-th iterator in 
/// `iterators` is contained in `selected`.
static Expr indicatorMask(const vector<Iterator>& iterators, 
                          const vector<Iterator>& selected) {
  unsigned long long mask = 0;
  for (unsigned long long i = 0, b = 1; 
       i < iterators.size(); ++i, b *= 2) {
    mask |= b * (contains(selected, iterators[i]));
  }
  return mask;
}

///// Returns the iterator for the `idx` variable from `iterators`, or Iterator()
///// none of the iterator iterate over `idx`.
//static Iterator getIterator(const Expr& idx,
//                            const vector<Iterator>& iterators) {
//  for (auto& iterator : iterators) {
//    if (iterator.getIdxVar() == idx) {
//      return iterator;
//    }
//  }
//  return Iterator();
//}

static vector<Iterator> removeIterator(const Expr& idx,
                                       const vector<Iterator>& iterators) {
  vector<Iterator> result;
  for (auto& iterator : iterators) {
    if (iterator.getIdxVar() != idx) {
      result.push_back(iterator);
    }
  }
  return result;
}

static Stmt createIfStatements(const vector<pair<Expr,Stmt>> &cases,
                               const MergeLattice& lattice,
                               const Expr switchExpr) {
  if (cases.size() == 1 && isa<ir::Literal>(cases[0].first) && 
      to<ir::Literal>(cases[0].first)->bool_value) {
    return cases[0].second;
  }

  vector<pair<Expr,Stmt>> ifCases;
  pair<Expr,Stmt> elseCase;
  for (auto& cas : cases) {
    auto lit = cas.first.as<ir::Literal>();
    if (lit != nullptr && lit->type == Bool && lit->bool_value == 1){
      taco_iassert(!elseCase.first.defined()) <<
          "there should only be one true case";
      elseCase = cas;
    }
    else {
      ifCases.push_back(cas);
    }
  }

  if (elseCase.first.defined()) {
    ifCases.push_back(elseCase);
    return Case::make(ifCases, true);
  }

  return switchExpr.defined() 
         ? Switch::make(ifCases, switchExpr) 
         : Case::make(ifCases, lattice.isFull());
}

std::vector<Expr> getIdxVars(std::map<Iterator,Expr>& idxVars, 
                             const Iterator lastIterator, 
                             const bool includeLastIdxVar = true) {
  std::vector<Expr> ret;
  
  taco_iassert(lastIterator.defined());
  if (includeLastIdxVar) {
    ret.push_back(idxVars[lastIterator]);
  }

  for (Iterator iter = lastIterator.getParent(); iter.defined(); 
       iter = iter.getParent()) {
    ret.push_back(idxVars[iter]);
  }
  std::reverse(ret.begin(), ret.end());

  return ret;
}

/// Lowers an index expression to imperative code according to the loop ordering
/// described by an iteration graph. This  algorithm was first outlined in paper
/// "The Tensor Algebra Compiler", but has since been generalized.
static vector<Stmt> lower(const Target&      target,
                          const IndexVar&    indexVar,
                          IndexExpr          indexExpr,
                          const set<Access>& exhausted,
                          Context&           ctx) {
  IterationGraph iterationGraph = ctx.iterationGraph;

  MergeLattice lattice = MergeLattice::make(indexExpr, indexVar,
                                            ctx.iterationGraph,
                                            ctx.iterators);
  const auto& latticeRangeIterators = lattice.getRangeIterators();

  TensorPath     resultPath     = iterationGraph.getResultTensorPath();
  TensorPathStep resultStep     = resultPath.getStep(indexVar);
  Iterator       resultIterator = (resultStep.getPath().defined())
                                  ? ctx.iterators[resultStep]
                                  : Iterator();

  const bool accumulate   = util::contains(ctx.properties, Accumulate);
  const bool emitCompute  = util::contains(ctx.properties, Compute);
  const bool emitAssemble = util::contains(ctx.properties, Assemble);

  // Emit while loops to merge inputs if need to co-iterate two or more inputs 
  // or if deduplication is needed.
  const bool emitMerge = (latticeRangeIterators.size() > 1) || 
                         !latticeRangeIterators[0].isUnique();

  std::vector<Stmt> code;

  // Emit code to initialize pos variables:
  // B2_pos = B2_pos_arr[B1_pos];
  Expr iterBegin, iterEnd;
  for (auto& iterator : latticeRangeIterators) {
    Stmt body;

    if (iterator.hasCoordPosIter()) {
      Expr parentPos = iterator.getParent().getPosVar();
      std::tie(body, iterBegin, iterEnd) = iterator.getPosIter(parentPos);
    } else {
      taco_iassert(iterator.hasCoordValIter());

      const auto idxVars = getIdxVars(ctx.idxVars, iterator, false);
      std::tie(body, iterBegin, iterEnd) = iterator.getCoordIter(idxVars);
    }
      
    if (body.defined()) {
      code.push_back(body);
    }
    if (emitMerge) {
      Expr iterVar = iterator.getIteratorVar();
      Stmt initIter = VarAssign::make(iterVar, iterBegin, true);
      Stmt initEnd = VarAssign::make(iterator.getEndVar(), iterEnd, true);

      code.push_back(initIter);
      code.push_back(initEnd);
    }
  }

  if (emitAssemble && resultIterator.defined()) {
    if (resultIterator.hasAppend() && !resultIterator.isBranchless()) {
      Expr begin = resultIterator.getBeginVar();
      Stmt initBegin = VarAssign::make(begin, resultIterator.getPosVar(), true);
      code.push_back(initBegin);
    }

    if (resultIterator.getParent().hasAppend() || 
        resultStep == resultPath.getStep(0)) {
      Expr resultParentPos = resultIterator.getParent().getPosVar();
      Expr initBegin = resultParentPos;
      Expr initEnd = simplify(ir::Add::make(resultParentPos, 1ll));

      TensorPathStep initStep = resultStep;
      Iterator initIterator = resultIterator;
      while (initIterator.defined() && initIterator.hasInsert()) {
        Expr size = initIterator.getSize();
        initBegin = simplify(ir::Mul::make(initBegin, size));
        initEnd = simplify(ir::Mul::make(initEnd, size));

        Stmt initCoords = initIterator.getInsertInitCoords(initBegin, initEnd);
        if (initCoords.defined()) {
          code.push_back(initCoords);
        }

        if (initStep == resultPath.getLastStep()) {
          initIterator = Iterator();
        } else {
          initStep = resultPath.getStep(initStep.getStep() + 1);
          initIterator = ctx.iterators[initStep];
        }
      }

      if (initIterator.defined()) {
        taco_iassert(initIterator.hasAppend());
        Stmt initEdges = initIterator.getAppendInitEdges(initBegin, initEnd);
        if (initEdges.defined()) {
          code.push_back(initEdges);
        }
      } else if (emitCompute && resultStep != resultPath.getStep(0)) {
        Expr resultTensor = resultIterator.getTensor();
        Expr vals = GetProperty::make(resultTensor, TensorProperty::Values);

        Expr newCapacity = ir::Mul::make(2ll, initEnd);
        Stmt resizeVals = Allocate::make(vals, newCapacity, true);
        Stmt updateCapacity = VarAssign::make(ctx.valsCapacity, newCapacity);

        Expr shouldResize = Lte::make(ctx.valsCapacity, initEnd);
        Stmt resizeBody = Block::make({resizeVals, updateCapacity});
        Stmt maybeResizeVals = IfThenElse::make(shouldResize, resizeBody);
        code.push_back(maybeResizeVals);
        
        const auto& resultIdxVars = resultPath.getVariables();
        const auto it = std::find(resultIdxVars.begin(), 
                                  resultIdxVars.end(), indexVar);
        const std::vector<IndexVar> nextIdxVars(it, resultIdxVars.end());
        if (needsZero(ctx, nextIdxVars)) {
          const std::string iterName = "p" + resultTensor.as<Var>()->name;
          Expr iterVar = Var::make(iterName, Int());
          Stmt zeroStmt = Store::make(target.tensor, iterVar, 0.0);
          Stmt zeroLoop = For::make(iterVar, initBegin, initEnd, 1ll, zeroStmt);
          code.push_back(zeroLoop);
        }
      }
    }
  }

  // Emit one loop per lattice point lp
  std::vector<Stmt> loops;
  for (MergeLatticePoint lp : lattice) {
    MergeLattice lpLattice = lattice.getSubLattice(lp);
    
    const std::vector<Iterator>& lpIterators = lp.getIterators();
    const std::vector<Iterator>& lpRangeIterators = lp.getRangeIterators();
    const std::vector<Iterator> lpLocateIterators = util::remove(
        lpIterators, lpRangeIterators);

    std::vector<Stmt> loopBody;
    std::set<Iterator> guardedIters;

    // Emit code to initialize sequential access idx variables:
    // int kB = B1_idx_arr[B1_pos];
    // int kc = c0_idx_arr[c0_pos];
    for (auto& iterator : lpRangeIterators) {
      Stmt body;
      Expr deref, valid;

      if (iterator.hasCoordPosIter()) {
        Expr parentPos = iterator.getPosVar();
        const auto idxVars = getIdxVars(ctx.idxVars, iterator, false);
        std::tie(body, deref, valid) = iterator.getPosAccess(parentPos, idxVars);
      } else {
        Expr idx = iterator.getIdxVar();
        Expr pos = iterator.getParent().getPosVar();
        const auto idxVars = util::combine(
            getIdxVars(ctx.idxVars, iterator, false), {idx});
        std::tie(body, deref, valid) = iterator.getCoordAccess(pos, idxVars);
      }
      Stmt initDerived = VarAssign::make(iterator.getDerivedVar(), 
                                         simplify(deref), true);
      
      if (body.defined()) {
        loopBody.push_back(body);
      }
      loopBody.push_back(initDerived);
      if (!isa<ir::Literal>(valid)) {
        Stmt initValid = VarAssign::make(iterator.getValidVar(), valid, true);

        loopBody.push_back(initValid);
        guardedIters.insert(iterator);
      } else {
        taco_iassert(valid.type().isBool() && 
                     to<ir::Literal>(valid)->bool_value);
      }
    }

<<<<<<< HEAD
    std::vector<Stmt> mergeCode;

    const bool mergeWithSwitch = (lpRangeIterators.size() > 2 && 
        lpRangeIterators.size() <= UInt().getNumBits() && 
        lpLattice.getSize() == (1 << lpRangeIterators.size()) - 1);
=======
    const bool mergeWithSwitch = (sequentialAccessIterators.size() > 2 && 
        sequentialAccessIterators.size() <= UInt().getNumBits() && 
        lpLattice.getSize() == (1u << sequentialAccessIterators.size()) - 1);
>>>>>>> 1e8a248b

    // Emit code to initialize the index variable:
    // k = min(kB, kc);
    Expr idx, ind;
    if (mergeWithSwitch) {
      std::tie(idx, ind) = minWithIndicator(indexVar.getName(), 
                                            lpRangeIterators, &mergeCode);
    } else {
      idx = min(indexVar.getName(), lpRangeIterators, &mergeCode);
    }

    // Associate merged index variable with merged iterators
    for (auto& iterator : lpIterators) {
      ctx.idxVars[iterator] = idx;
    }
    if (resultIterator.defined()) {
      ctx.idxVars[resultIterator] = idx;
    }

    // Emit code to initialize random access pos variables:
    // D1_pos = (D0_pos * 3) + k;
    for (size_t i = 0; i < lpLocateIterators.size() + 
         (resultIterator.defined() && resultIterator.hasInsert()); ++i) {
      Iterator iterator = (i == lpLocateIterators.size()) ? resultIterator : 
                          lpLocateIterators[i];
      
      Stmt body;
      Expr deref, valid;

      Expr parentPos = iterator.getParent().getPosVar();
      const auto idxVars = getIdxVars(ctx.idxVars, iterator, true);
      std::tie(body, deref, valid) = iterator.getLocate(parentPos, idxVars);
      Stmt initPos = VarAssign::make(iterator.getPosVar(), simplify(deref), true);
      
      if (body.defined()) {
        mergeCode.push_back(body);
      }
      mergeCode.push_back(initPos);
      if (!isa<ir::Literal>(valid) && iterator != resultIterator) {
        Stmt initValid = VarAssign::make(iterator.getValidVar(), valid, true);

        mergeCode.push_back(initValid);
        guardedIters.insert(iterator);
      } else {
        taco_iassert(iterator == resultIterator || valid.type().isBool() && 
                     to<ir::Literal>(valid)->bool_value);
      }
    }

    for (auto& iterator : lpRangeIterators) {
      if (iterator.hasCoordPosIter() && !iterator.isUnique()) {
        Expr segendVar = iterator.getSegendVar();
        Expr nextPos = ir::Add::make(iterator.getPosVar(), 1ll);
        Stmt initSegend = VarAssign::make(segendVar, nextPos, true);
        mergeCode.push_back(initSegend);
      }
    }

    // Emit code to resize vals array when simultaneously performing assembly 
    // and compute and result components are appended
    Stmt maybeResizeVals;
    if (emitCompute && emitAssemble && resultIterator.defined() && 
        resultIterator.hasAppend() && resultStep == resultPath.getLastStep()) {
      Expr resultTensor = resultIterator.getTensor();
      Expr vals = GetProperty::make(resultTensor, TensorProperty::Values);

      Expr resultPos = resultIterator.getPosVar();
      Expr newValsEnd = ir::Add::make(resultPos, 1ll);
      Expr newCapacity = ir::Mul::make(2ll, newValsEnd);
      Stmt resizeVals = Allocate::make(vals, newCapacity, true);
      Stmt updateCapacity = VarAssign::make(ctx.valsCapacity, newCapacity);
      Stmt doResize = Block::make({resizeVals, updateCapacity});

      Expr shouldResize = Lte::make(ctx.valsCapacity, newValsEnd); 
      maybeResizeVals = IfThenElse::make(shouldResize, doResize);
    }
    if (maybeResizeVals.defined() && lpLattice.getSize() > 1) {
      mergeCode.push_back(maybeResizeVals);
    }

    // Emit one case per lattice point in the sub-lattice rooted at lp
    std::vector<std::pair<Expr,Stmt>> cases;
    for (MergeLatticePoint& lq : lpLattice) {
      const std::vector<Iterator>& lqIterators = lq.getIterators();
      const std::vector<Iterator>& lqRangeIterators = lq.getRangeIterators();
      const std::vector<Iterator> lqLocateIterators = util::remove(
          lqIterators, lqRangeIterators);

      IndexExpr lqexpr = lq.getExpr();
      std::set<Access> exhausted = exhaustedAccesses(lq, lattice);

      std::vector<Stmt> caseBody;

      if (maybeResizeVals.defined() && lpLattice.getSize() == 1) {
        caseBody.push_back(maybeResizeVals);
      }

      // Emit compute code for three cases: above, at or below the last free var
      ComputeCase ivarCase = getComputeCase(indexVar, iterationGraph);

      // Emit available sub-expressions at this loop level
      if (emitCompute && ABOVE_LAST_FREE == ivarCase) {
        lqexpr = emitAvailableExprs(indexVar, lqexpr, &ctx, &caseBody);
      }

      if (iterationGraph.getChildren(indexVar).size() == 1) {
        // Recursive call to emit iteration graph children
        for (auto& child : iterationGraph.getChildren(indexVar)) {
          IndexExpr childExpr = lqexpr;
          Target childTarget = target;
          if (ivarCase == LAST_FREE || ivarCase == BELOW_LAST_FREE) {
            // Extract the expression to compute at the next level. If there's no
            // computation on the next level (for this lattice case) then skip it.
            childExpr = getSubExprOld(lqexpr, iterationGraph.getDescendants(child));
            if (!childExpr.defined()) continue;

            // Reduce child expression into temporary
            TensorVar t("t" + child.getName(), childExpr.getDataType());
            Expr tensorVarExpr = Var::make(t.getName(), childExpr.getDataType());
            ctx.temporaries.insert({t, tensorVarExpr});
            childTarget.tensor = tensorVarExpr;
            childTarget.pos    = Expr();
            if (emitCompute) {
              caseBody.push_back(VarAssign::make(tensorVarExpr, 0.0, true));
            }

            // Rewrite lqExpr to substitute the expression computed at the next
            // level with the temporary
            lqexpr = replace(lqexpr, {{childExpr,taco::Access(t)}});
          }
          auto childCode = lower::lower(childTarget, child, childExpr, exhausted, ctx);
          util::append(caseBody, childCode);
        }

        // Emit code to compute and store/assign result
        if (emitCompute &&
            (ivarCase == LAST_FREE || ivarCase == BELOW_LAST_FREE)) {
          emitComputeExpr(target, indexVar, lqexpr, ctx, &caseBody, accumulate);
        }
      }
      else {
        // Recursive call to emit iteration graph children
        vector<IndexExpr> childVars;
        for (auto& child : iterationGraph.getChildren(indexVar)) {
          IndexExpr childExpr = lqexpr;
          Target childTarget = target;
          if (ivarCase == LAST_FREE || ivarCase == BELOW_LAST_FREE) {
            // Extract the expression to compute at the next level. If there's no
            // computation on the next level (for this lattice case) then skip it.
            childExpr = getSubExpr(lqexpr, iterationGraph.getDescendants(child));
            if (!childExpr.defined()) continue;

            // Reduce child expression into temporary
            TensorVar t("t" + child.getName(), childExpr.getDataType());
            Expr tensorVarExpr = Var::make(t.getName(), childExpr.getDataType());
            ctx.temporaries.insert({t, tensorVarExpr});
            childTarget.tensor = tensorVarExpr;
            childTarget.pos    = Expr();
            if (emitCompute) {
              caseBody.push_back(VarAssign::make(tensorVarExpr, 0.0, true));
            }

            // Rewrite lqExpr to substitute the expression computed at the next
            // level with the temporary
            IndexExpr childVar = taco::Access(t);
            lqexpr = replace(lqexpr, {{childExpr,childVar}});
            childVars.push_back(childVar);
          }

          auto childCode = lower::lower(childTarget, child, childExpr, exhausted, ctx);
          util::append(caseBody, childCode);
        }

        // Emit code to compute and store/assign result
        if (emitCompute && (ivarCase==LAST_FREE || ivarCase==BELOW_LAST_FREE)) {
          /// Multiply expressions computed sub-expressions
          auto currentExprs = getAvailableExpressions(lqexpr, iterationGraph.getAncestors(indexVar));
          auto factors = util::combine(currentExprs,childVars);
          taco_iassert(factors.size() > 0);
          IndexExpr expr = factors[0];
          for (auto& factor : util::excludeFirst(factors)) {
            expr = expr * factor;
          }
          emitComputeExpr(target, indexVar, expr, ctx, &caseBody, accumulate);
        }
      }

      if (resultIterator.defined()) {
        Iterator nextResultIterator = (ivarCase == LAST_FREE) ? Iterator() : 
            ctx.iterators[resultPath.getStep(resultStep.getStep() + 1)];
        if (!nextResultIterator.defined() || 
            !nextResultIterator.isBranchless()) {
          Expr resultPos = resultIterator.getPosVar();
          
          std::vector<Stmt> assemblyStmts;

          if (emitAssemble) {
            if (resultIterator.hasAppend()) {
              Stmt appendCoord = resultIterator.getAppendCoord(resultPos, idx);
              
              if (appendCoord.defined()) {
                assemblyStmts.push_back(appendCoord);
              }
            } else {
              taco_iassert(resultIterator.hasInsert());

              const auto idxVars = getIdxVars(ctx.idxVars, resultIterator, true);
              Stmt insertCoord = resultIterator.getInsertCoord(resultPos, idxVars);
              
              if (insertCoord.defined()) {
                assemblyStmts.push_back(insertCoord);
              }
            }
          }

          if (resultIterator.hasAppend() && (emitAssemble || 
              ivarCase == LAST_FREE)) {
            Expr nextPos = ir::Add::make(resultPos, 1ll);
            Stmt incPos = VarAssign::make(resultPos, nextPos);
            assemblyStmts.push_back(incPos);
          }

          Iterator resIter = resultIterator;
          while (resIter.isBranchless()) {
            if (emitAssemble && resIter.hasAppend()) {
              Expr resPos = resIter.getPosVar();
              Expr resParentPos = resIter.getParent().getPosVar();
              Stmt appendEdges = resIter.getAppendEdges(
                  resParentPos, ir::Sub::make(resPos, 1ll), resPos);
              
              if (appendEdges.defined()) {
                assemblyStmts.push_back(appendEdges);
              }
            }

            resIter = resIter.getParent();
            if (!resIter.getParent().defined()) {
              // No need to emit code for root iterator
              break;
            }

            if (emitAssemble) {
              if (resIter.hasAppend()) {
                Expr resPos = resIter.getPosVar();
                Expr idxVar = ctx.idxVars[resIter];
                Stmt appendCoord = resIter.getAppendCoord(resPos, idxVar);
                
                if (appendCoord.defined()) {
                  assemblyStmts.push_back(appendCoord);
                }
              //} else {
              //  taco_iassert(resIter.hasInsert());

              //  const auto idxVars = getIdxVars(ctx.idxVars, resIter, true);
              //  Stmt insertCoord = resIter.getInsertCoord(resPos, idxVars);
              //  assemblyStmts.push_back(insertCoord);
              }
            }

            if (resIter.hasAppend()) {
              Expr resPos = resIter.getPosVar();
              Stmt incPos = VarAssign::make(resPos, ir::Add::make(resPos, 1ll));
              assemblyStmts.push_back(incPos);
        
              Expr initBegin = ir::Sub::make(resPos, 1ll);
              Stmt initEdges = resIter.getAppendInitEdges(initBegin, resPos);
              if (initEdges.defined()) {
                assemblyStmts.push_back(initEdges);
              }
            }
          }

          if (!assemblyStmts.empty()) {
            Stmt assemblyCode = Block::make(assemblyStmts);
            if (nextResultIterator.defined() && 
                nextResultIterator.hasAppend()) {
              Expr shouldAssemble = Lt::make(nextResultIterator.getBeginVar(),
                                             nextResultIterator.getPosVar());
              assemblyCode = IfThenElse::make(shouldAssemble, assemblyCode);
            }
            caseBody.push_back(assemblyCode);
          }
        }
      }

      // TODO: when merging with switch statement, case bodies need to check 
      //       whether inputs accessed with locate are non-zero
      const auto caseIterators = removeIterator(idx, lqRangeIterators);
      Expr cond = mergeWithSwitch ? 
          indicatorMask(lpRangeIterators, caseIterators) : [&]() {
          Expr allEqual = allEqualTo(caseIterators, idx);
          Expr allValid = allValidDerefs(lqLocateIterators, guardedIters);
          return simplify(And::make(allEqual, allValid));
        }();
      cases.push_back({cond, Block::make(caseBody)});
    }
    mergeCode.push_back(createIfStatements(cases, lpLattice, ind));

    // Emit code to increment sequential access `pos` variables. Variables that
    // may not be consumed in an iteration (i.e. their iteration space is
    // different from the loop iteration space) are guarded by a conditional:
    // TODO: handle increment of non-unique iterators
    if (emitMerge) {
      // pB1 += (k == kB);
      // pc0 += (k == kc);
      if (mergeWithSwitch) {
        for (size_t i = 0; i < lpRangeIterators.size(); ++i) {
          Iterator iterator = lpRangeIterators[i];
          Expr ivar = iterator.getIteratorVar();
          Expr cmpExpr = Neq::make(BitAnd::make(ind, 1ull << i), 0ull);
          Expr incExpr = Cast::make(cmpExpr, ivar.type());
          Stmt incIVar = VarAssign::make(ivar, ir::Add::make(ivar, incExpr));
          mergeCode.push_back(incIVar);
        }
      } else {
        for (const auto& iterator : lpRangeIterators) {
          Expr ivar = iterator.getIteratorVar();
          Expr incExpr = (iterator.getIdxVar() == idx || iterator.isFull()) ? 
              1ll : [&]() {
                Expr tensorIdx = iterator.getIdxVar();
                return Cast::make(Eq::make(tensorIdx, idx), ivar.type());
              }();
          Stmt inc = VarAssign::make(ivar, ir::Add::make(ivar, incExpr));
          mergeCode.push_back(inc);
        }
      }
    }

    util::append(loopBody, mergeCode);

    // Emit loop (while loop for merges and for loop for non-merges)
    Stmt mergeLoopBody = Block::make(loopBody); 
    Stmt mergeLoop = emitMerge ? 
        While::make(noneExhausted(lpRangeIterators), mergeLoopBody) : [&]() {
        Iterator iter = lpRangeIterators[0]; 
        return For::make(iter.getIteratorVar(), iterBegin, iterEnd, 1ll,
            mergeLoopBody, doParallelize(indexVar, iter.getTensor(), ctx));
      }();
    loops.push_back(mergeLoop);
  }
  util::append(code, loops);

  // Emit a store of the  segment size to the result pos index
  // A2_pos_arr[A1_pos + 1] = A2_pos;
  if (emitAssemble && resultIterator.defined() && resultIterator.hasAppend() && 
      !resultIterator.isBranchless()) {
    Expr resultParentPos = resultIterator.getParent().getPosVar();
    Stmt appendEdges = resultIterator.getAppendEdges(resultParentPos, 
        resultIterator.getBeginVar(), resultIterator.getPosVar());
    
    if (appendEdges.defined()) {
      code.push_back(appendEdges);
    }
  }

  return code;
}

Stmt lower(TensorVar tensorVar, string functionName, set<Property> properties,
           long long allocSize) {
  auto name = tensorVar.getName();
  auto assignment = tensorVar.getAssignment();
  auto indexExpr = assignment.getRhs();
  auto freeVars = assignment.getFreeVars();

  const bool emitAssemble = util::contains(properties, Assemble);
  const bool emitCompute = util::contains(properties, Compute);
  taco_iassert(emitAssemble || emitCompute);

  taco_tassert(!assignment.getOp().defined() ||
               isa<AddNode>(assignment.getOp().ptr));
  if (isa<AddNode>(assignment.getOp().ptr)) {
    properties.insert(Accumulate);
  }

  Schedule schedule = tensorVar.getSchedule();

  // Pack the tensor and it's expression operands into the parameter list
  vector<Expr> parameters;
  vector<Expr> results;
  map<TensorVar,Expr> tensorVars;
  tie(parameters,results,tensorVars) = getTensorVars(tensorVar);
  taco_iassert(results.size() == 1) << "An expression can only have one result";

  IterationGraph iterationGraph = IterationGraph::make(tensorVar);
  Context ctx(iterationGraph, properties, tensorVars);

  std::vector<Stmt> init, body, finalize;
  
  // Lower the iteration graph
  auto& roots = ctx.iterationGraph.getRoots();
  TensorPath resultPath = ctx.iterationGraph.getResultTensorPath();

  // Lower tensor expressions
  if (roots.size() > 0) {
    Iterator resultIterator = (resultPath.getSize() > 0)
        ? ctx.iterators[resultPath.getLastStep()]
        : ctx.iterators.getRoot(resultPath);  // e.g. `a = b(i) * c(i)`
    Target target;
    target.tensor = GetProperty::make(resultIterator.getTensor(),
                                      TensorProperty::Values);
    target.pos = resultIterator.getPosVar();

    Expr prevSz = 1ll;
    for (auto& indexVar : resultPath.getVariables()) {
      Iterator iter = ctx.iterators[resultPath.getStep(indexVar)];
      Expr sz = iter.hasAppend() ? 0ll : 
                simplify(ir::Mul::make(prevSz, iter.getSize()));

      if (emitAssemble) {
        Stmt initLevel = iter.hasAppend() ? 
                         iter.getAppendInitLevel(prevSz, sz) : 
                         iter.getInsertInitLevel(prevSz, sz);
        if (initLevel.defined()) {
          init.push_back(initLevel);
        }
      }

      if (iter.hasAppend() && (emitAssemble || 
          indexVar == resultPath.getVariables().back())) {
        // Emit code to initialize result pos variable
        Stmt initIter = VarAssign::make(iter.getPosVar(), 0ll, true);
        body.push_back(initIter);
      }
      
      prevSz = sz;
    }

    if (emitCompute) {
      Expr valsSize = GetProperty::make(resultIterator.getTensor(), 
                                        TensorProperty::ValuesSize); 
      Expr sz = (isa<ir::Literal>(prevSz) && 
                 to<ir::Literal>(prevSz)->equalsScalar(0)) ? 
                (emitAssemble ? allocSize : valsSize) : prevSz;

      if (emitAssemble) {
        const std::string valsCapacityName = name + "_vals_capacity";
        ctx.valsCapacity = Var::make(valsCapacityName, Int());

        Stmt initValsCapacity = VarAssign::make(ctx.valsCapacity, sz, true);
        Stmt allocVals = Allocate::make(target.tensor, sz);

        init.push_back(initValsCapacity);
        init.push_back(allocVals);
      }

      // Emit code to zero result value array, if the output is dense and if
      // either an output mode is merged with a sparse input mode or if the
      // emitted code is a scatter code.
      if (!util::contains(properties, Accumulate)) {
        if (resultPath.getSize() == 0) {
          taco_iassert(isa<ir::Literal>(sz)&& 
                       to<ir::Literal>(sz)->equalsScalar(1));
          body.push_back(Store::make(target.tensor, 0ll, 0.0));
        } else if (resultIterator.hasInsert() && needsZero(ctx) && 
                   (!isa<ir::Literal>(sz) || 
                   !to<ir::Literal>(sz)->equalsScalar(allocSize))) {
          Expr iterVar = Var::make("p" + name, Int());
          Stmt zeroStmt = Store::make(target.tensor, iterVar, 0.0);
          body.push_back(For::make(iterVar, 0ll, sz, 1ll, zeroStmt));
        }
      }
    }

    //const bool emitLoops = emitCompute || (emitAssemble && [&]() {
    //  for (auto& indexVar : resultPath.getVariables()) {
    //    Iterator iter = ctx.iterators[resultPath.getStep(indexVar)];
    //    if (!iter.isDense()) {
    //      return true;
    //    }
    //  }
    //  return false;
    //}());
    for (auto& root : roots) {
      // TODO: check if generated loop nest is required
      auto loopNest = lower::lower(target, root, indexExpr, {}, ctx);
      util::append(body, loopNest);
    }

    if (emitAssemble) {
      Expr prevSz = 1ll;
      for (auto& indexVar : resultPath.getVariables()) {
        Iterator iter = ctx.iterators[resultPath.getStep(indexVar)];
        Expr sz = iter.hasAppend() ? iter.getPosVar() : 
                  simplify(ir::Mul::make(prevSz, iter.getSize()));
        
        Stmt finalizeLevel = iter.hasAppend() ? 
                             iter.getAppendFinalizeLevel(prevSz, sz) : 
                             iter.getInsertFinalizeLevel(prevSz, sz);
        if (finalizeLevel.defined()) {
          finalize.push_back(finalizeLevel);
        }

        prevSz = sz;
      }

      // Allocate values array after assembling indices if not simultaneously 
      // performing compute.
      if (!emitCompute) {
        Expr valsSize = GetProperty::make(resultIterator.getTensor(), 
                                          TensorProperty::ValuesSize); 

        Stmt allocVals = Allocate::make(target.tensor, prevSz);
        Stmt storeValsSize = VarAssign::make(valsSize, prevSz);

        finalize.push_back(allocVals);
        finalize.push_back(storeValsSize);
      }
    }
  }
  // Lower scalar expressions
  else {
    TensorPath resultPath = ctx.iterationGraph.getResultTensorPath();
    Expr resultTensorVar = ctx.iterators.getRoot(resultPath).getTensor();
    Expr vals = GetProperty::make(resultTensorVar, TensorProperty::Values);
    if (emitAssemble) {
      Stmt allocVals = Allocate::make(vals, 1ll);
      init.push_back(allocVals);
    }
    if (emitCompute) {
      Expr expr = lowerToScalarExpression(indexExpr, ctx.iterators,
                                          ctx.iterationGraph,
                                          map<TensorVar,Expr>());
      Stmt compute = Store::make(vals, 0ll, expr);
      body.push_back(compute);
    }
  }

  if (!init.empty()) {
    init.push_back(BlankLine::make());
    body = util::combine(init, body);
  }
  if (!finalize.empty()) {
    body.push_back(BlankLine::make());
    util::append(body, finalize);
  }

  return Function::make(functionName, parameters, results, Block::make(body));
}
}}<|MERGE_RESOLUTION|>--- conflicted
+++ resolved
@@ -506,17 +506,11 @@
       }
     }
 
-<<<<<<< HEAD
     std::vector<Stmt> mergeCode;
 
     const bool mergeWithSwitch = (lpRangeIterators.size() > 2 && 
         lpRangeIterators.size() <= UInt().getNumBits() && 
-        lpLattice.getSize() == (1 << lpRangeIterators.size()) - 1);
-=======
-    const bool mergeWithSwitch = (sequentialAccessIterators.size() > 2 && 
-        sequentialAccessIterators.size() <= UInt().getNumBits() && 
-        lpLattice.getSize() == (1u << sequentialAccessIterators.size()) - 1);
->>>>>>> 1e8a248b
+        lpLattice.getSize() == (1u << lpRangeIterators.size()) - 1);
 
     // Emit code to initialize the index variable:
     // k = min(kB, kc);
