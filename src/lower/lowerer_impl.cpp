--- conflicted
+++ resolved
@@ -412,11 +412,7 @@
   Expr dimension = getDimension(forall.getIndexVar());
   bool parallelize = forall.getTags().count(Forall::PARALLELIZE);
   return Block::blanks(For::make(coordinate, 0, dimension, 1, body,
-<<<<<<< HEAD
-                                 parallelize ? LoopKind::Static : LoopKind::Serial, parallelize),
-=======
-                                 forall.getTags().count(Forall::PARALLELIZE) ? LoopKind::Runtime : LoopKind::Serial, false),
->>>>>>> 7d54c515
+                                 parallelize ? LoopKind::Runtime : LoopKind::Serial, parallelize),
                        posAppend);
 }
 
@@ -474,11 +470,7 @@
   return Block::blanks(boundsCompute,
                        For::make(iterator.getPosVar(), startBound, endBound, 1,
                                  Block::make(declareCoordinate, body),
-<<<<<<< HEAD
-                                 parallelize ? LoopKind::Static : LoopKind::Serial, parallelize),
-=======
-                                 forall.getTags().count(Forall::PARALLELIZE) ? LoopKind::Runtime : LoopKind::Serial, false),
->>>>>>> 7d54c515
+                                 parallelize ? LoopKind::Runtime : LoopKind::Serial, parallelize),
                        posAppend);
 
 }
