--- conflicted
+++ resolved
@@ -439,11 +439,8 @@
       if (isa<ir::Literal>(ir::simplify(iterBounds[0])) && ir::simplify(iterBounds[0]).as<ir::Literal>()->equalsScalar(0)) {
         guardCondition = maxGuard;
       }
-<<<<<<< HEAD
-      ir::Stmt guard = Block::make(IfThenElse::make(minGuard, Continue::make()), IfThenElse::make(maxGuard, Break::make()));
-=======
+
       ir::Stmt guard = ir::IfThenElse::make(guardCondition, ir::Continue::make());
->>>>>>> 7934f778
       recoverySteps.push_back(guard);
     }
 
@@ -472,11 +469,6 @@
     std::vector<ir::Expr> iterBounds = provGraph.deriveIterBounds(varToRecover, definedIndexVarsOrdered, underivedBounds, indexVarToExprMap, iterators);
     if (forallNeedsUnderivedGuards && underivedBounds.count(varToRecover) &&
         !provGraph.hasPosDescendant(varToRecover)) {
-<<<<<<< HEAD
-      Stmt guard = IfThenElse::make(Gte::make(indexVarToExprMap[varToRecover], underivedBounds[varToRecover][1]),
-                                    Continue::make());
-      recoverySteps.push_back(guard);
-=======
 
       // FIXME: [Olivia] Check this with someone
       // Removed underived guard if indexVar is bounded is divisible by its split child indexVar
@@ -497,7 +489,6 @@
                                         Continue::make());
           recoverySteps.push_back(guard);
       }
->>>>>>> 7934f778
     }
   }
   Stmt recoveryStmt = Block::make(recoverySteps);
@@ -585,7 +576,7 @@
                                        reducedAccesses, recoveryStmt);
     }
     else if (canAccelWithSparseIteration) {
-      loops = lowerForallDenseAcceleration(forall, locators, inserters, appenders, reducedAccesses, recoveryStmt);
+      loops = lowerForallDenseAcceleration(forall, locators, inserters, appenders, caseLattice, reducedAccesses, recoveryStmt);
     }
     // Emit dimension coordinate iteration loop
     else if (iterator.isDimensionIterator()) {
@@ -968,6 +959,7 @@
                                                  vector<Iterator> locators,
                                                  vector<Iterator> inserters,
                                                  vector<Iterator> appenders,
+                                                 MergeLattice caseLattice,
                                                  set<Access> reducedAccesses,
                                                  ir::Stmt recoveryStmt)
   {
@@ -996,7 +988,7 @@
     }
 
     Stmt declareVar = VarDecl::make(coordinate, Load::make(indexList, loopVar));
-    Stmt body = lowerForallBody(coordinate, forall.getStmt(), locators, inserters, appenders, reducedAccesses);
+    Stmt body = lowerForallBody(coordinate, forall.getStmt(), locators, inserters, appenders, caseLattice, reducedAccesses);
     Stmt resetGuard = ir::Store::make(bitGuard, coordinate, ir::Literal::make(false), markAssignsAtomicDepth > 0, atomicParallelUnit);
     body = Block::make(declareVar, body, resetGuard);
 
@@ -2698,7 +2690,7 @@
                   iterator.getBeginVar() // target
           };
           result.push_back(
-                  VarDecl::make(iterVar, Call::make("taco_binarySearchAfter", binarySearchArgs, iterVar.type())));
+                  VarDecl::make(iterVar, ir::Call::make("taco_binarySearchAfter", binarySearchArgs, iterVar.type())));
         }
         else {
           result.push_back(VarDecl::make(iterVar, bounds[0]));
