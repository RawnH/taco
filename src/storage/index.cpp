#include "taco/storage/index.h"

#include <iostream>

#include "taco/format.h"
#include "taco/error.h"
#include "taco/storage/array.h"
#include "taco/storage/array_util.h"

using namespace std;

namespace taco {
namespace storage {

// class Index
struct Index::Content {
  Format format;
  vector<ModeIndex> indices;
};

Index::Index() : content(new Content) {
}

Index::Index(const Format& format, const std::vector<ModeIndex>& indices)
    : Index() {
  taco_iassert(format.getOrder() == indices.size()  );
  content->format = format;
  content->indices = indices;
}

const Format& Index::getFormat() const {
  return content->format;
}

size_t Index::numModeIndices() const {
  return getFormat().getOrder();
}

const ModeIndex& Index::getModeIndex(size_t mode) const {
  return content->indices[mode];
}

ModeIndex Index::getModeIndex(size_t mode) {
  taco_iassert(size_t(mode) < getFormat().getOrder());
  return content->indices[mode];
}

size_t Index::getSize() const {
  size_t size = 1;
  for (size_t i = 0; i < getFormat().getOrder(); i++) {
    auto modeType  = getFormat().getModeTypes()[i];
    auto modeIndex = getModeIndex(i);
<<<<<<< HEAD
    if (modeType == Dense) {
      size *= ((int *)modeIndex.getIndexArray(0).getData())[0];
    } else if (modeType == Sparse) {
      size = ((int *)modeIndex.getIndexArray(0).getData())[size];
=======
    switch (modeType) {
      case ModeType::Dense:
        size *= modeIndex.getIndexArray(0).get(0).getAsIndex();
        break;
      case ModeType::Sparse:
        size = modeIndex.getIndexArray(0).get(size).getAsIndex();
        break;
      case ModeType::Fixed:
        size *= modeIndex.getIndexArray(0).get(0).getAsIndex();
        break;
>>>>>>> 1e8a248b
    }
  }
  return size;
}

std::ostream& operator<<(std::ostream& os, const Index& index) {
  auto& format = index.getFormat();
  for (size_t i = 0; i < format.getOrder(); i++) {
    os << format.getModeTypes()[i] <<
      " (" << format.getModeOrdering()[i] << "): ";
    auto modeIndex = index.getModeIndex(i);
    for (size_t j = 0; j < modeIndex.numIndexArrays(); j++) {
      os << endl << "  " << modeIndex.getIndexArray(j);
    }
    if (i < format.getOrder()-1) os << endl;
  }
  return os;
}


// class ModeIndex
struct ModeIndex::Content {
  vector<Array> indexArrays;
};

ModeIndex::ModeIndex() : content(new Content) {
}

ModeIndex::ModeIndex(const std::vector<Array>& indexArrays) : ModeIndex() {
  content->indexArrays = indexArrays;
}

size_t ModeIndex::numIndexArrays() const {
  return content->indexArrays.size();
}

const Array& ModeIndex::getIndexArray(size_t i) const {
  return content->indexArrays[i];
}

Array ModeIndex::getIndexArray(size_t i) {
  return content->indexArrays[i];
}

// Factory functions
Index makeCSRIndex(size_t numrows, int* rowptr, int* colidx) {
  return Index(CSR, {ModeIndex({makeArray({(int)numrows})}),
                     ModeIndex({makeArray(rowptr, numrows+1),
                                makeArray(colidx, rowptr[numrows])})});
}

Index makeCSRIndex(const vector<int>& rowptr, const vector<int>& colidx) {
  return Index(CSR, {ModeIndex({makeArray({(int)(rowptr.size()-1)})}),
                     ModeIndex({makeArray(rowptr), makeArray(colidx)})});
}

Index makeCSCIndex(size_t numcols, int* colptr, int* rowidx) {
  return Index(CSC, {ModeIndex({makeArray({(int)numcols})}),
                     ModeIndex({makeArray(colptr, numcols+1),
                                makeArray(rowidx, colptr[numcols])})});
}

Index makeCSCIndex(const vector<int>& colptr, const vector<int>& rowidx) {
  return Index(CSC, {ModeIndex({makeArray({(int)(colptr.size()-1)})}),
                     ModeIndex({makeArray(colptr), makeArray(rowidx)})});
}

}}<|MERGE_RESOLUTION|>--- conflicted
+++ resolved
@@ -50,23 +50,12 @@
   for (size_t i = 0; i < getFormat().getOrder(); i++) {
     auto modeType  = getFormat().getModeTypes()[i];
     auto modeIndex = getModeIndex(i);
-<<<<<<< HEAD
     if (modeType == Dense) {
-      size *= ((int *)modeIndex.getIndexArray(0).getData())[0];
+      size *= modeIndex.getIndexArray(0).get(0).getAsIndex();
     } else if (modeType == Sparse) {
-      size = ((int *)modeIndex.getIndexArray(0).getData())[size];
-=======
-    switch (modeType) {
-      case ModeType::Dense:
-        size *= modeIndex.getIndexArray(0).get(0).getAsIndex();
-        break;
-      case ModeType::Sparse:
-        size = modeIndex.getIndexArray(0).get(size).getAsIndex();
-        break;
-      case ModeType::Fixed:
-        size *= modeIndex.getIndexArray(0).get(0).getAsIndex();
-        break;
->>>>>>> 1e8a248b
+      size = modeIndex.getIndexArray(0).get(size).getAsIndex();
+    } else {
+      taco_not_supported_yet;
     }
   }
   return size;
