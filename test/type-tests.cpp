#include "test.h"
#include "taco/type.h"

using namespace taco;
using namespace std;

/*
template <typename T> class IntTest : public ::testing::Test {};
TYPED_TEST_CASE_P(IntTest);
TYPED_TEST_P(IntTest, types) {
  DataType t = type<TypeParam>();
  ASSERT_EQ(DataType::Int32, t.getKind());
  ASSERT_TRUE(t.isInt());
  ASSERT_EQ(sizeof(TypeParam)*8, t.getNumBits());
  ASSERT_EQ(sizeof(TypeParam), t.getNumBytes());
}
REGISTER_TYPED_TEST_CASE_P(IntTest, types);
typedef ::testing::Types<char, short, int, long, long long> GenericInts;
INSTANTIATE_TYPED_TEST_CASE_P(Generic, IntTest, GenericInts);
typedef ::testing::Types<int8_t, int16_t, int32_t, int64_t> SpecificInts;
INSTANTIATE_TYPED_TEST_CASE_P(specific, IntTest, SpecificInts);

template <typename T> class UIntTest : public ::testing::Test {};
TYPED_TEST_CASE_P(UIntTest);
TYPED_TEST_P(UIntTest, types) {
  DataType t = type<TypeParam>();
  ASSERT_EQ(DataType::UInt32, t.getKind());
  ASSERT_TRUE(t.isUInt());
  ASSERT_EQ(sizeof(TypeParam)*8, t.getNumBits());
  ASSERT_EQ(sizeof(TypeParam), t.getNumBytes());
}
REGISTER_TYPED_TEST_CASE_P(UIntTest, types);
typedef ::testing::Types<unsigned char, unsigned short, unsigned int,
                         unsigned long, unsigned long long> GenericUInts;
INSTANTIATE_TYPED_TEST_CASE_P(Generic, UIntTest, GenericUInts);
typedef ::testing::Types<uint8_t, uint16_t, uint32_t, uint64_t> SpecificFloat;
INSTANTIATE_TYPED_TEST_CASE_P(specific, UIntTest, SpecificFloat); TODO*/

template <typename T> class FloatTest : public ::testing::Test {};
TYPED_TEST_CASE_P(FloatTest);
TYPED_TEST_P(FloatTest, types) {
  DataType t = type<TypeParam>();
  ASSERT_EQ(DataType::Float64, t.getKind());
  ASSERT_TRUE(t.isFloat());
  ASSERT_EQ(sizeof(TypeParam)*8, t.getNumBits());
  ASSERT_EQ(sizeof(TypeParam), t.getNumBytes());
}
REGISTER_TYPED_TEST_CASE_P(FloatTest, types);
typedef ::testing::Types<float, double> GenericFloat;
INSTANTIATE_TYPED_TEST_CASE_P(Generic, FloatTest, GenericFloat);

TEST(types, equality) {
  DataType fp32(DataType::Float32);
  DataType fp32_2(DataType::Float32);
  DataType fp64(DataType::Float64);
  DataType int32(DataType::Int32);
  DataType int64(DataType::Int64);
  DataType uint32(DataType::UInt32);

  ASSERT_TRUE(fp32 == fp32);
  ASSERT_TRUE(fp32 == fp32_2);
  ASSERT_TRUE(!(fp32 == fp64));
  ASSERT_TRUE(fp32 != fp64);
  ASSERT_TRUE(fp32 != int32);
  ASSERT_TRUE(int32 != uint32);
  ASSERT_TRUE(int32 != uint32);
}

TEST(type, Dimension) {
  Dimension variable;
  ASSERT_TRUE(variable.isVariable());
  ASSERT_FALSE(variable.isFixed());

  Dimension fixed(3);
  ASSERT_TRUE(fixed.isFixed());
  ASSERT_FALSE(fixed.isVariable());
  ASSERT_EQ(3u, fixed.getSize());
}

TEST(type, Shape) {
  Dimension n, m, fixed(3);
  Shape shape({n,m,fixed,3});
  ASSERT_EQ(4u, shape.getOrder());
}

TEST(type, TensorType) {
  Dimension n, m;
  Shape mn = {n,m};

<<<<<<< HEAD
  Type variable1(Float64(), mn);
  ASSERT_EQ(2u, variable1.getShape().numDimensions());

  Type variable2(Float64(), {m,n});
  ASSERT_EQ(2u, variable2.getShape().numDimensions());

  Type fixed(Float64(), {3,3});
  ASSERT_EQ(2u, fixed.getShape().numDimensions());
=======
  Type variable1(Float(64), mn);
  ASSERT_EQ(2u, variable1.getShape().getOrder());

  Type variable2(Float(64), {m,n});
  ASSERT_EQ(2u, variable2.getShape().getOrder());

  Type fixed(Float(64), {3,3});
  ASSERT_EQ(2u, fixed.getShape().getOrder());
>>>>>>> 7eb923c1
  ASSERT_EQ(3u, fixed.getShape().getDimension(0).getSize());

  Type blocked(Float64(), {m,n,3,3});
}<|MERGE_RESOLUTION|>--- conflicted
+++ resolved
@@ -4,12 +4,11 @@
 using namespace taco;
 using namespace std;
 
-/*
+
 template <typename T> class IntTest : public ::testing::Test {};
 TYPED_TEST_CASE_P(IntTest);
 TYPED_TEST_P(IntTest, types) {
   DataType t = type<TypeParam>();
-  ASSERT_EQ(DataType::Int32, t.getKind());
   ASSERT_TRUE(t.isInt());
   ASSERT_EQ(sizeof(TypeParam)*8, t.getNumBits());
   ASSERT_EQ(sizeof(TypeParam), t.getNumBytes());
@@ -24,7 +23,6 @@
 TYPED_TEST_CASE_P(UIntTest);
 TYPED_TEST_P(UIntTest, types) {
   DataType t = type<TypeParam>();
-  ASSERT_EQ(DataType::UInt32, t.getKind());
   ASSERT_TRUE(t.isUInt());
   ASSERT_EQ(sizeof(TypeParam)*8, t.getNumBits());
   ASSERT_EQ(sizeof(TypeParam), t.getNumBytes());
@@ -34,13 +32,12 @@
                          unsigned long, unsigned long long> GenericUInts;
 INSTANTIATE_TYPED_TEST_CASE_P(Generic, UIntTest, GenericUInts);
 typedef ::testing::Types<uint8_t, uint16_t, uint32_t, uint64_t> SpecificFloat;
-INSTANTIATE_TYPED_TEST_CASE_P(specific, UIntTest, SpecificFloat); TODO*/
+INSTANTIATE_TYPED_TEST_CASE_P(specific, UIntTest, SpecificFloat);
 
 template <typename T> class FloatTest : public ::testing::Test {};
 TYPED_TEST_CASE_P(FloatTest);
 TYPED_TEST_P(FloatTest, types) {
   DataType t = type<TypeParam>();
-  ASSERT_EQ(DataType::Float64, t.getKind());
   ASSERT_TRUE(t.isFloat());
   ASSERT_EQ(sizeof(TypeParam)*8, t.getNumBits());
   ASSERT_EQ(sizeof(TypeParam), t.getNumBytes());
@@ -87,25 +84,14 @@
   Dimension n, m;
   Shape mn = {n,m};
 
-<<<<<<< HEAD
   Type variable1(Float64(), mn);
-  ASSERT_EQ(2u, variable1.getShape().numDimensions());
+  ASSERT_EQ(2u, variable1.getShape().getOrder());
 
   Type variable2(Float64(), {m,n});
-  ASSERT_EQ(2u, variable2.getShape().numDimensions());
+  ASSERT_EQ(2u, variable2.getShape().getOrder());
 
   Type fixed(Float64(), {3,3});
-  ASSERT_EQ(2u, fixed.getShape().numDimensions());
-=======
-  Type variable1(Float(64), mn);
-  ASSERT_EQ(2u, variable1.getShape().getOrder());
-
-  Type variable2(Float(64), {m,n});
-  ASSERT_EQ(2u, variable2.getShape().getOrder());
-
-  Type fixed(Float(64), {3,3});
   ASSERT_EQ(2u, fixed.getShape().getOrder());
->>>>>>> 7eb923c1
   ASSERT_EQ(3u, fixed.getShape().getDimension(0).getSize());
 
   Type blocked(Float64(), {m,n,3,3});
