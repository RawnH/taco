--- conflicted
+++ resolved
@@ -14,7 +14,6 @@
 static const Type mattype(Float64, {n,m});
 static const Type tentype(Float64, {n,m,o});
 
-<<<<<<< HEAD
 static TensorVar a("a", vectype, compressed);
 static TensorVar b("b", vectype, compressed);
 static TensorVar c("c", vectype, compressed);
@@ -36,32 +35,8 @@
 static TensorVar X("X", tentype, {dense, dense, dense});
 static TensorVar Y("Y", tentype, {compressed, dense, dense});
 static TensorVar Z("Z", tentype, {dense, dense, compressed});
-=======
-// Sparse vectors
-static TensorVar a("a", vectype, Sparse);
-static TensorVar b("b", vectype, Sparse);
-static TensorVar c("c", vectype, Sparse);
-static TensorVar w("w", vectype, denseNew);
-
-static TensorVar A("A", mattype, {Dense, Sparse});
-static TensorVar B("B", mattype, {Dense, Sparse});
-static TensorVar C("C", mattype, {Dense, Sparse});
-static TensorVar D("D", mattype, {Sparse, Sparse});
-static TensorVar E("E", mattype, {Sparse, Sparse});
-static TensorVar F("F", mattype, {Sparse, Sparse});
-static TensorVar G("G", mattype, {denseNew, denseNew});
-static TensorVar W("W", mattype, {denseNew, denseNew});
-
-static TensorVar S("S", tentype, Sparse);
-static TensorVar T("T", tentype, Sparse);
-static TensorVar U("U", tentype, Sparse);
-static TensorVar V("V", tentype, {denseNew, denseNew, denseNew});
-static TensorVar X("X", tentype, {denseNew, denseNew, denseNew});
-static TensorVar Y("Y", tentype, {Sparse, denseNew, denseNew});
-static TensorVar Z("Z", tentype, {denseNew, denseNew, Sparse});
-static TensorVar Q("Q", tentype, Format({denseNew, denseNew, denseNew}, {1, 2, 0}));
-static TensorVar R("R", tentype, Format({denseNew, denseNew, denseNew}, {1, 2, 0}));
->>>>>>> 84ce8f26
+static TensorVar Q("Q", tentype, Format({dense, dense, dense}, {1, 2, 0}));
+static TensorVar R("R", tentype, Format({dense, dense, dense}, {1, 2, 0}));
 
 static const IndexVar i("i"), iw("iw");
 static const IndexVar j("j"), jw("jw");
