--- conflicted
+++ resolved
@@ -24,13 +24,6 @@
 static TensorVar c("c", vectype, Sparse);
 static TensorVar w("w", vectype, denseNew);
 
-<<<<<<< HEAD
-static TensorVar A("A", mattype, {Sparse, Sparse});
-static TensorVar B("B", mattype, {Sparse, Sparse});
-static TensorVar C("C", mattype, {Sparse, Sparse});
-static TensorVar D("D", mattype, {denseNew, denseNew});
-static TensorVar E("E", mattype, {denseNew, Sparse});
-=======
 static TensorVar A("A", mattype, {Dense, Sparse});
 static TensorVar B("B", mattype, {Dense, Sparse});
 static TensorVar C("C", mattype, {Dense, Sparse});
@@ -38,7 +31,6 @@
 static TensorVar E("E", mattype, {Sparse, Sparse});
 static TensorVar F("F", mattype, {Sparse, Sparse});
 static TensorVar G("D", mattype, {denseNew, denseNew});
->>>>>>> 7d54c515
 static TensorVar W("W", mattype, {denseNew, denseNew});
 
 static TensorVar S("S", tentype, Sparse);
@@ -208,28 +200,6 @@
   )
 );
 
-<<<<<<< HEAD
-INSTANTIATE_TEST_CASE_P(parallelize, precondition,
-                        Values(
-                                PreconditionTest(Parallelize(i),
-                                                 forall(i, a(i) = b(i))
-                                ),
-                                PreconditionTest(Parallelize(i),
-                                                 forall(i, w(i) = a(i) + b(i))
-                                ),
-                                PreconditionTest(Parallelize(i),
-                                                 forall(i, forall(j, W(i, j) = A(i, j) * B(i, j)))
-                                ),
-                                PreconditionTest(Parallelize(i),
-                                                 forall(i, forall(j, A(i, j) = W(i, j)))),
-                                PreconditionTest(Parallelize(i),
-                                                 forall(i, forall(j, E(i, j) = W(i, j))))
-                                /*, TODO: add precondition when lowering supports reductions
-                                PreconditionTest(Parallelize(j),
-                                                 forall(i, forall(j, w(j) = W(i, j)))
-                                )*/
-                        )
-=======
 INSTANTIATE_TEST_CASE_P(parallelize, precondition, Values(
   PreconditionTest(Parallelize(i),
                    forall(i, a(i) = b(i))),
@@ -238,13 +208,16 @@
                    forall(i, w(i) = a(i) + b(i)) ),
 
   PreconditionTest(Parallelize(i),
-                   forall(i, forall(j, w(i) = D(i, j) * E(i, j)))))
+                   forall(i, forall(j, W(i, j) = D(i, j) * E(i, j)))),
+  PreconditionTest(Parallelize(i),
+                   forall(i, forall(j, A(i, j) = W(i, j)))),
+  PreconditionTest(Parallelize(i),
+                   forall(i, forall(j, E(i, j) = W(i, j)))))
 
   /*, TODO: add precondition when lowering supports reductions
    PreconditionTest(Parallelize(j),
    forall(i, forall(j, w(j) = W(i, j)))
    )*/
->>>>>>> 7d54c515
 );
 
 INSTANTIATE_TEST_CASE_P(parallelize, apply,
