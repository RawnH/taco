--- conflicted
+++ resolved
@@ -37,10 +37,6 @@
   }
 
   TensorBase abase = a;
-<<<<<<< HEAD
-  Tensor<double> abaseIter = iterate<double>(abase);
-=======
->>>>>>> 7d0d1d0c
 
   for (auto val = abase.iteratorTyped<int, double>().begin(); val != abase.iteratorTyped<int, double>().end(); ++val) {
     ASSERT_TRUE(util::contains(vals, val->first.toVector()));
@@ -176,8 +172,6 @@
   ASSERT_EQ(val2, (double)a(2,2));
 }
 
-<<<<<<< HEAD
-=======
 TEST(tensor, automatic_pack_before_iteration) {
   Tensor<double> a({5,5}, Sparse);
   a(1,2) = 42.0;
@@ -206,7 +200,6 @@
   }
 }
 
->>>>>>> 7d0d1d0c
 TEST(tensor, hidden_compiler_methods) {
   Format csr({Dense,Sparse});
   Format csf({Sparse,Sparse,Sparse});
